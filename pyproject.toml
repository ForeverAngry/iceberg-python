--- conflicted
+++ resolved
@@ -56,7 +56,7 @@
 click = ">=7.1.1,<9.0.0"
 rich = ">=10.11.0,<15.0.0"
 strictyaml = ">=1.7.0,<2.0.0" # CVE-2020-14343 was fixed in 5.4.
-pydantic = ">=2.0,<3.0,!=2.4.0,!=2.4.1,<2.12.0" # 2.4.0, 2.4.1, 2.12.0 has a critical bug
+pydantic = ">=2.0,<3.0,!=2.4.0,!=2.4.1" # 2.4.0, 2.4.1 has a critical bug
 sortedcontainers = "2.4.0"
 fsspec = ">=2023.1.0"
 pyparsing = ">=3.1.0,<4.0.0"
@@ -67,7 +67,10 @@
 google-auth = { version = ">=2.4.0", optional = true }
 pandas = { version = ">=1.0.0,<3.0.0", optional = true }
 duckdb = { version = ">=0.5.0,<2.0.0", optional = true }
-ray = { version = ">=2.10.0,<=2.44.0", optional = true }
+ray = [
+  { version = "==2.10.0", python = "<3.9", optional = true },
+  { version = ">=2.10.0,<=2.44.0", python = ">=3.9", optional = true },
+]
 python-snappy = { version = ">=0.6.0,<1.0.0", optional = true }
 thrift = { version = ">=0.13.0,<1.0.0", optional = true }
 boto3 = { version = ">=1.24.59", optional = true }
@@ -81,31 +84,26 @@
 bodo = { version = ">=2025.7.4", optional = true }
 daft = { version = ">=0.5.0", optional = true }
 cachetools = ">=5.5,<7.0"
-pyiceberg-core = { version = ">=0.5.1,<0.8.0", optional = true }
+pyiceberg-core = { version = ">=0.5.1,<0.7.0", optional = true }
 polars = { version = "^1.21.0", optional = true }
 thrift-sasl = { version = ">=0.4.3", optional = true }
 kerberos = {version = "^1.3.1", optional = true}
-<<<<<<< HEAD
-datafusion = { version = ">=45,<49", optional = true }
-=======
 datafusion = { version = ">=45", optional = true }
 vortex-data = { version = ">=0.52.0", optional = true }
->>>>>>> 38809a90
 
 [tool.poetry.group.dev.dependencies]
 pytest = "7.4.4"
 pytest-checkdocs = "2.13.0"
-prek = "^0.2.1"
 pytest-lazy-fixture = "0.6.3"
-fastavro = "1.12.1"
+pre-commit = "4.3.0"
+fastavro = "1.12.0"
 coverage = { version = "^7.4.2", extras = ["toml"] }
 requests-mock = "1.12.1"
 moto = { version = "^5.0.2", extras = ["server"] }
 typing-extensions = "4.15.0"
-pytest-mock = "3.15.1"
-pyspark = { version = "4.0.1", extras = ["connect"] }
-protobuf = "5.29.5" # match Spark Connect's gencode
-cython = "3.1.4"
+pytest-mock = "3.14.1"
+pyspark = "3.5.6"
+cython = "3.1.3"
 deptry = ">=0.14,<0.24"
 docutils = "!=0.21.post1"   # https://github.com/python-poetry/poetry/issues/9248#issuecomment-2026240520
 mypy-boto3-glue = ">=1.28.18"
@@ -114,14 +112,14 @@
 [tool.poetry.group.docs.dependencies]
 # for mkdocs
 mkdocs = "1.6.1"
-griffe = "1.14.0"
+griffe = "1.13.0"
 jinja2 = "3.1.6"
-mkdocstrings = "0.30.1"
-mkdocstrings-python = "1.18.2"
+mkdocstrings = "0.30.0"
+mkdocstrings-python = "1.17.0"
 mkdocs-literate-nav = "0.6.2"
 mkdocs-autorefs = "1.4.3"
 mkdocs-gen-files = "0.5.0"
-mkdocs-material = "9.6.21"
+mkdocs-material = "9.6.18"
 mkdocs-material-extensions = "1.3.1"
 mkdocs-section-index = "0.3.10"
 
@@ -350,6 +348,16 @@
 # Turns a warning into an error
 filterwarnings = [
   "error",
+  "ignore:A plugin raised an exception during an old-style hookwrapper teardown.",
+  "ignore:unclosed <socket.socket",
+  # Remove this in a future release of PySpark.
+  "ignore:distutils Version classes are deprecated. Use packaging.version instead.",
+  # Remove this in a future release of PySpark. https://github.com/apache/iceberg-python/issues/1349
+  "ignore:datetime.datetime.utcfromtimestamp\\(\\) is deprecated and scheduled for removal in a future version.",
+  # Remove this once https://github.com/boto/boto3/issues/3889 is fixed.
+  "ignore:datetime.datetime.utcnow\\(\\) is deprecated and scheduled for removal in a future version.",
+  # Latest PySpark version (v3.5.3) throws this error, remove in a future release of PySpark (possibly v4.0.0).
+  "ignore:is_datetime64tz_dtype is deprecated and will be removed in a future version.",
 ]
 
 [tool.black]
