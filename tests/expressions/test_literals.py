--- conflicted
+++ resolved
@@ -760,7 +760,6 @@
 def test_invalid_string_conversions() -> None:
     assert_invalid_conversions(
         literal("abc"),
-<<<<<<< HEAD
         [
             BooleanType(),
             IntegerType(),
@@ -776,9 +775,6 @@
             FixedType(1),
             BinaryType(),
         ],
-=======
-        [FixedType(1), BinaryType()],
->>>>>>> 9c99f329
     )
 
 
