# Licensed to the Apache Software Foundation (ASF) under one
# or more contributor license agreements.  See the NOTICE file
# distributed with this work for additional information
# regarding copyright ownership.  The ASF licenses this file
# to you under the Apache License, Version 2.0 (the
# "License"); you may not use this file except in compliance
# with the License.  You may obtain a copy of the License at
#
#   http://www.apache.org/licenses/LICENSE-2.0
#
# Unless required by applicable law or agreed to in writing,
# software distributed under the License is distributed on an
# "AS IS" BASIS, WITHOUT WARRANTIES OR CONDITIONS OF ANY
# KIND, either express or implied.  See the License for the
# specific language governing permissions and limitations
# under the License.
# pylint: disable=protected-access,unused-argument,redefined-outer-name
import logging
import os
import tempfile
import uuid
from datetime import date
from typing import Any, List, Optional
from unittest.mock import MagicMock, patch
from uuid import uuid4

import pyarrow as pa
import pyarrow.parquet as pq
import pytest
from pyarrow.fs import FileType, LocalFileSystem, S3FileSystem

from pyiceberg.exceptions import ResolveError
from pyiceberg.expressions import (
    AlwaysFalse,
    AlwaysTrue,
    And,
    BooleanExpression,
    BoundEqualTo,
    BoundGreaterThan,
    BoundGreaterThanOrEqual,
    BoundIn,
    BoundIsNaN,
    BoundIsNull,
    BoundLessThan,
    BoundLessThanOrEqual,
    BoundNotEqualTo,
    BoundNotIn,
    BoundNotNaN,
    BoundNotNull,
    BoundNotStartsWith,
    BoundReference,
    BoundStartsWith,
    GreaterThan,
    Not,
    Or,
)
from pyiceberg.expressions.literals import literal
from pyiceberg.io import InputStream, OutputStream, load_file_io
from pyiceberg.io.pyarrow import (
    ICEBERG_SCHEMA,
    ArrowScan,
    PyArrowFile,
    PyArrowFileIO,
    StatsAggregator,
    _check_pyarrow_schema_compatible,
    _ConvertToArrowSchema,
    _determine_partitions,
    _primitive_to_physical,
    _read_deletes,
    _to_requested_schema,
    bin_pack_arrow_table,
    compute_statistics_plan,
    data_file_statistics_from_parquet_metadata,
    expression_to_pyarrow,
    parquet_path_to_id_mapping,
    schema_to_pyarrow,
)
from pyiceberg.manifest import DataFile, DataFileContent, FileFormat
from pyiceberg.partitioning import PartitionField, PartitionSpec
from pyiceberg.schema import Schema, make_compatible_name, visit
from pyiceberg.table import FileScanTask, TableProperties
from pyiceberg.table.metadata import TableMetadataV2
from pyiceberg.table.name_mapping import create_mapping_from_schema
from pyiceberg.transforms import IdentityTransform
from pyiceberg.typedef import UTF8, Properties, Record
from pyiceberg.types import (
    BinaryType,
    BooleanType,
    DateType,
    DecimalType,
    DoubleType,
    FixedType,
    FloatType,
    IntegerType,
    ListType,
    LongType,
    MapType,
    NestedField,
    PrimitiveType,
    StringType,
    StructType,
    TimestampType,
    TimestamptzType,
    TimeType,
)
from tests.catalog.test_base import InMemoryCatalog
from tests.conftest import UNIFIED_AWS_SESSION_PROPERTIES


def test_pyarrow_infer_local_fs_from_path() -> None:
    """Test path with `file` scheme and no scheme both use LocalFileSystem"""
    assert isinstance(PyArrowFileIO().new_output("file://tmp/warehouse")._filesystem, LocalFileSystem)
    assert isinstance(PyArrowFileIO().new_output("/tmp/warehouse")._filesystem, LocalFileSystem)


def test_pyarrow_local_fs_can_create_path_without_parent_dir() -> None:
    """Test LocalFileSystem can create path without first creating the parent directories"""
    with tempfile.TemporaryDirectory() as tmpdirname:
        file_path = f"{tmpdirname}/foo/bar/baz.txt"
        output_file = PyArrowFileIO().new_output(file_path)
        parent_path = os.path.dirname(file_path)
        assert output_file._filesystem.get_file_info(parent_path).type == FileType.NotFound
        try:
            with output_file.create() as f:
                f.write(b"foo")
        except Exception:
            pytest.fail("Failed to write to file without parent directory")


def test_pyarrow_input_file() -> None:
    """Test reading a file using PyArrowFile"""

    with tempfile.TemporaryDirectory() as tmpdirname:
        file_location = os.path.join(tmpdirname, "foo.txt")
        with open(file_location, "wb") as f:
            f.write(b"foo")

        # Confirm that the file initially exists
        assert os.path.exists(file_location)

        # Instantiate the input file
        absolute_file_location = os.path.abspath(file_location)
        input_file = PyArrowFileIO().new_input(location=f"{absolute_file_location}")

        # Test opening and reading the file
        r = input_file.open(seekable=False)
        assert isinstance(r, InputStream)  # Test that the file object abides by the InputStream protocol
        data = r.read()
        assert data == b"foo"
        assert len(input_file) == 3
        with pytest.raises(OSError) as exc_info:
            r.seek(0, 0)
        assert "only valid on seekable files" in str(exc_info.value)


def test_pyarrow_input_file_seekable() -> None:
    """Test reading a file using PyArrowFile"""

    with tempfile.TemporaryDirectory() as tmpdirname:
        file_location = os.path.join(tmpdirname, "foo.txt")
        with open(file_location, "wb") as f:
            f.write(b"foo")

        # Confirm that the file initially exists
        assert os.path.exists(file_location)

        # Instantiate the input file
        absolute_file_location = os.path.abspath(file_location)
        input_file = PyArrowFileIO().new_input(location=f"{absolute_file_location}")

        # Test opening and reading the file
        r = input_file.open(seekable=True)
        assert isinstance(r, InputStream)  # Test that the file object abides by the InputStream protocol
        data = r.read()
        assert data == b"foo"
        assert len(input_file) == 3
        r.seek(0, 0)
        data = r.read()
        assert data == b"foo"
        assert len(input_file) == 3


def test_pyarrow_output_file() -> None:
    """Test writing a file using PyArrowFile"""

    with tempfile.TemporaryDirectory() as tmpdirname:
        file_location = os.path.join(tmpdirname, "foo.txt")

        # Instantiate the output file
        absolute_file_location = os.path.abspath(file_location)
        output_file = PyArrowFileIO().new_output(location=f"{absolute_file_location}")

        # Create the output file and write to it
        f = output_file.create()
        assert isinstance(f, OutputStream)  # Test that the file object abides by the OutputStream protocol
        f.write(b"foo")

        # Confirm that bytes were written
        with open(file_location, "rb") as f:
            assert f.read() == b"foo"

        assert len(output_file) == 3


def test_pyarrow_invalid_scheme() -> None:
    """Test that a ValueError is raised if a location is provided with an invalid scheme"""

    with pytest.raises(ValueError) as exc_info:
        PyArrowFileIO().new_input("foo://bar/baz.txt")

    assert "Unrecognized filesystem type in URI" in str(exc_info.value)

    with pytest.raises(ValueError) as exc_info:
        PyArrowFileIO().new_output("foo://bar/baz.txt")

    assert "Unrecognized filesystem type in URI" in str(exc_info.value)


def test_pyarrow_violating_input_stream_protocol() -> None:
    """Test that a TypeError is raised if an input file is provided that violates the InputStream protocol"""

    # Missing seek, tell, closed, and close
    input_file_mock = MagicMock(spec=["read"])

    # Create a mocked filesystem that returns input_file_mock
    filesystem_mock = MagicMock()
    filesystem_mock.open_input_file.return_value = input_file_mock

    input_file = PyArrowFile("foo.txt", path="foo.txt", fs=filesystem_mock)

    f = input_file.open()
    assert not isinstance(f, InputStream)


def test_pyarrow_violating_output_stream_protocol() -> None:
    """Test that a TypeError is raised if an output stream is provided that violates the OutputStream protocol"""

    # Missing closed, and close
    output_file_mock = MagicMock(spec=["write", "exists"])
    output_file_mock.exists.return_value = False

    file_info_mock = MagicMock()
    file_info_mock.type = FileType.NotFound

    # Create a mocked filesystem that returns output_file_mock
    filesystem_mock = MagicMock()
    filesystem_mock.open_output_stream.return_value = output_file_mock
    filesystem_mock.get_file_info.return_value = file_info_mock

    output_file = PyArrowFile("foo.txt", path="foo.txt", fs=filesystem_mock)

    f = output_file.create()

    assert not isinstance(f, OutputStream)


def test_raise_on_opening_a_local_file_not_found() -> None:
    """Test that a PyArrowFile raises appropriately when a local file is not found"""

    with tempfile.TemporaryDirectory() as tmpdirname:
        file_location = os.path.join(tmpdirname, "foo.txt")
        f = PyArrowFileIO().new_input(file_location)

        with pytest.raises(FileNotFoundError) as exc_info:
            f.open()

        assert "[Errno 2] Failed to open local file" in str(exc_info.value)


def test_raise_on_opening_an_s3_file_no_permission() -> None:
    """Test that opening a PyArrowFile raises a PermissionError when the pyarrow error includes 'AWS Error [code 15]'"""

    s3fs_mock = MagicMock()
    s3fs_mock.open_input_file.side_effect = OSError("AWS Error [code 15]")

    f = PyArrowFile("s3://foo/bar.txt", path="foo/bar.txt", fs=s3fs_mock)

    with pytest.raises(PermissionError) as exc_info:
        f.open()

    assert "Cannot open file, access denied:" in str(exc_info.value)


def test_raise_on_opening_an_s3_file_not_found() -> None:
    """Test that a PyArrowFile raises a FileNotFoundError when the pyarrow error includes 'Path does not exist'"""

    s3fs_mock = MagicMock()
    s3fs_mock.open_input_file.side_effect = OSError("Path does not exist")

    f = PyArrowFile("s3://foo/bar.txt", path="foo/bar.txt", fs=s3fs_mock)

    with pytest.raises(FileNotFoundError) as exc_info:
        f.open()

    assert "Cannot open file, does not exist:" in str(exc_info.value)


@patch("pyiceberg.io.pyarrow.PyArrowFile.exists", return_value=False)
def test_raise_on_creating_an_s3_file_no_permission(_: Any) -> None:
    """Test that creating a PyArrowFile raises a PermissionError when the pyarrow error includes 'AWS Error [code 15]'"""

    s3fs_mock = MagicMock()
    s3fs_mock.open_output_stream.side_effect = OSError("AWS Error [code 15]")

    f = PyArrowFile("s3://foo/bar.txt", path="foo/bar.txt", fs=s3fs_mock)

    with pytest.raises(PermissionError) as exc_info:
        f.create()

    assert "Cannot create file, access denied:" in str(exc_info.value)


def test_deleting_s3_file_no_permission() -> None:
    """Test that a PyArrowFile raises a PermissionError when the pyarrow OSError includes 'AWS Error [code 15]'"""

    s3fs_mock = MagicMock()
    s3fs_mock.delete_file.side_effect = OSError("AWS Error [code 15]")

    with patch.object(PyArrowFileIO, "_initialize_fs") as submocked:
        submocked.return_value = s3fs_mock

        with pytest.raises(PermissionError) as exc_info:
            PyArrowFileIO().delete("s3://foo/bar.txt")

    assert "Cannot delete file, access denied:" in str(exc_info.value)


def test_deleting_s3_file_not_found() -> None:
    """Test that a PyArrowFile raises a PermissionError when the pyarrow error includes 'AWS Error [code 15]'"""

    s3fs_mock = MagicMock()
    s3fs_mock.delete_file.side_effect = OSError("Path does not exist")

    with patch.object(PyArrowFileIO, "_initialize_fs") as submocked:
        submocked.return_value = s3fs_mock

        with pytest.raises(FileNotFoundError) as exc_info:
            PyArrowFileIO().delete("s3://foo/bar.txt")

        assert "Cannot delete file, does not exist:" in str(exc_info.value)


def test_deleting_hdfs_file_not_found() -> None:
    """Test that a PyArrowFile raises a PermissionError when the pyarrow error includes 'No such file or directory'"""

    hdfs_mock = MagicMock()
    hdfs_mock.delete_file.side_effect = OSError("Path does not exist")

    with patch.object(PyArrowFileIO, "_initialize_fs") as submocked:
        submocked.return_value = hdfs_mock

        with pytest.raises(FileNotFoundError) as exc_info:
            PyArrowFileIO().delete("hdfs://foo/bar.txt")

        assert "Cannot delete file, does not exist:" in str(exc_info.value)


def test_pyarrow_s3_session_properties() -> None:
    session_properties: Properties = {
        "s3.endpoint": "http://localhost:9000",
        "s3.access-key-id": "admin",
        "s3.secret-access-key": "password",
        "s3.region": "us-east-1",
        "s3.session-token": "s3.session-token",
        **UNIFIED_AWS_SESSION_PROPERTIES,
    }

    with patch("pyarrow.fs.S3FileSystem") as mock_s3fs, patch("pyarrow.fs.resolve_s3_region") as mock_s3_region_resolver:
        s3_fileio = PyArrowFileIO(properties=session_properties)
        filename = str(uuid.uuid4())

        # Mock `resolve_s3_region` to prevent from the location used resolving to a different s3 region
        mock_s3_region_resolver.side_effect = OSError("S3 bucket is not found")
        s3_fileio.new_input(location=f"s3://warehouse/{filename}")

        mock_s3fs.assert_called_with(
            endpoint_override="http://localhost:9000",
            access_key="admin",
            secret_key="password",
            region="us-east-1",
            session_token="s3.session-token",
        )


def test_pyarrow_unified_session_properties() -> None:
    session_properties: Properties = {
        "s3.endpoint": "http://localhost:9000",
        **UNIFIED_AWS_SESSION_PROPERTIES,
    }

    with patch("pyarrow.fs.S3FileSystem") as mock_s3fs, patch("pyarrow.fs.resolve_s3_region") as mock_s3_region_resolver:
        s3_fileio = PyArrowFileIO(properties=session_properties)
        filename = str(uuid.uuid4())

        mock_s3_region_resolver.return_value = "client.region"
        s3_fileio.new_input(location=f"s3://warehouse/{filename}")

        mock_s3fs.assert_called_with(
            endpoint_override="http://localhost:9000",
            access_key="client.access-key-id",
            secret_key="client.secret-access-key",
            region="client.region",
            session_token="client.session-token",
        )


def test_schema_to_pyarrow_schema_include_field_ids(table_schema_nested: Schema) -> None:
    actual = schema_to_pyarrow(table_schema_nested)
    expected = """foo: large_string
  -- field metadata --
  PARQUET:field_id: '1'
bar: int32 not null
  -- field metadata --
  PARQUET:field_id: '2'
baz: bool
  -- field metadata --
  PARQUET:field_id: '3'
qux: large_list<element: large_string not null> not null
  child 0, element: large_string not null
    -- field metadata --
    PARQUET:field_id: '5'
  -- field metadata --
  PARQUET:field_id: '4'
quux: map<large_string, map<large_string, int32>> not null
  child 0, entries: struct<key: large_string not null, value: map<large_string, int32> not null> not null
      child 0, key: large_string not null
      -- field metadata --
      PARQUET:field_id: '7'
      child 1, value: map<large_string, int32> not null
          child 0, entries: struct<key: large_string not null, value: int32 not null> not null
              child 0, key: large_string not null
          -- field metadata --
          PARQUET:field_id: '9'
              child 1, value: int32 not null
          -- field metadata --
          PARQUET:field_id: '10'
      -- field metadata --
      PARQUET:field_id: '8'
  -- field metadata --
  PARQUET:field_id: '6'
location: large_list<element: struct<latitude: float, longitude: float> not null> not null
  child 0, element: struct<latitude: float, longitude: float> not null
      child 0, latitude: float
      -- field metadata --
      PARQUET:field_id: '13'
      child 1, longitude: float
      -- field metadata --
      PARQUET:field_id: '14'
    -- field metadata --
    PARQUET:field_id: '12'
  -- field metadata --
  PARQUET:field_id: '11'
person: struct<name: large_string, age: int32 not null>
  child 0, name: large_string
    -- field metadata --
    PARQUET:field_id: '16'
  child 1, age: int32 not null
    -- field metadata --
    PARQUET:field_id: '17'
  -- field metadata --
  PARQUET:field_id: '15'"""
    assert repr(actual) == expected


def test_schema_to_pyarrow_schema_exclude_field_ids(table_schema_nested: Schema) -> None:
    actual = schema_to_pyarrow(table_schema_nested, include_field_ids=False)
    expected = """foo: large_string
bar: int32 not null
baz: bool
qux: large_list<element: large_string not null> not null
  child 0, element: large_string not null
quux: map<large_string, map<large_string, int32>> not null
  child 0, entries: struct<key: large_string not null, value: map<large_string, int32> not null> not null
      child 0, key: large_string not null
      child 1, value: map<large_string, int32> not null
          child 0, entries: struct<key: large_string not null, value: int32 not null> not null
              child 0, key: large_string not null
              child 1, value: int32 not null
location: large_list<element: struct<latitude: float, longitude: float> not null> not null
  child 0, element: struct<latitude: float, longitude: float> not null
      child 0, latitude: float
      child 1, longitude: float
person: struct<name: large_string, age: int32 not null>
  child 0, name: large_string
  child 1, age: int32 not null"""
    assert repr(actual) == expected


def test_fixed_type_to_pyarrow() -> None:
    length = 22
    iceberg_type = FixedType(length)
    assert visit(iceberg_type, _ConvertToArrowSchema()) == pa.binary(length)


def test_decimal_type_to_pyarrow() -> None:
    precision = 25
    scale = 19
    iceberg_type = DecimalType(precision, scale)
    assert visit(iceberg_type, _ConvertToArrowSchema()) == pa.decimal128(precision, scale)


def test_boolean_type_to_pyarrow() -> None:
    iceberg_type = BooleanType()
    assert visit(iceberg_type, _ConvertToArrowSchema()) == pa.bool_()


def test_integer_type_to_pyarrow() -> None:
    iceberg_type = IntegerType()
    assert visit(iceberg_type, _ConvertToArrowSchema()) == pa.int32()


def test_long_type_to_pyarrow() -> None:
    iceberg_type = LongType()
    assert visit(iceberg_type, _ConvertToArrowSchema()) == pa.int64()


def test_float_type_to_pyarrow() -> None:
    iceberg_type = FloatType()
    assert visit(iceberg_type, _ConvertToArrowSchema()) == pa.float32()


def test_double_type_to_pyarrow() -> None:
    iceberg_type = DoubleType()
    assert visit(iceberg_type, _ConvertToArrowSchema()) == pa.float64()


def test_date_type_to_pyarrow() -> None:
    iceberg_type = DateType()
    assert visit(iceberg_type, _ConvertToArrowSchema()) == pa.date32()


def test_time_type_to_pyarrow() -> None:
    iceberg_type = TimeType()
    assert visit(iceberg_type, _ConvertToArrowSchema()) == pa.time64("us")


def test_timestamp_type_to_pyarrow() -> None:
    iceberg_type = TimestampType()
    assert visit(iceberg_type, _ConvertToArrowSchema()) == pa.timestamp(unit="us")


def test_timestamptz_type_to_pyarrow() -> None:
    iceberg_type = TimestamptzType()
    assert visit(iceberg_type, _ConvertToArrowSchema()) == pa.timestamp(unit="us", tz="UTC")


def test_string_type_to_pyarrow() -> None:
    iceberg_type = StringType()
    assert visit(iceberg_type, _ConvertToArrowSchema()) == pa.large_string()


def test_binary_type_to_pyarrow() -> None:
    iceberg_type = BinaryType()
    assert visit(iceberg_type, _ConvertToArrowSchema()) == pa.large_binary()


def test_struct_type_to_pyarrow(table_schema_simple: Schema) -> None:
    expected = pa.struct(
        [
            pa.field("foo", pa.large_string(), nullable=True, metadata={"field_id": "1"}),
            pa.field("bar", pa.int32(), nullable=False, metadata={"field_id": "2"}),
            pa.field("baz", pa.bool_(), nullable=True, metadata={"field_id": "3"}),
        ]
    )
    assert visit(table_schema_simple.as_struct(), _ConvertToArrowSchema()) == expected


def test_map_type_to_pyarrow() -> None:
    iceberg_map = MapType(
        key_id=1,
        key_type=IntegerType(),
        value_id=2,
        value_type=StringType(),
        value_required=True,
    )
    assert visit(iceberg_map, _ConvertToArrowSchema()) == pa.map_(
        pa.field("key", pa.int32(), nullable=False, metadata={"field_id": "1"}),
        pa.field("value", pa.large_string(), nullable=False, metadata={"field_id": "2"}),
    )


def test_list_type_to_pyarrow() -> None:
    iceberg_map = ListType(
        element_id=1,
        element_type=IntegerType(),
        element_required=True,
    )
    assert visit(iceberg_map, _ConvertToArrowSchema()) == pa.large_list(
        pa.field("element", pa.int32(), nullable=False, metadata={"field_id": "1"})
    )


@pytest.fixture
def bound_reference(table_schema_simple: Schema) -> BoundReference[str]:
    return BoundReference(table_schema_simple.find_field(1), table_schema_simple.accessor_for_field(1))


@pytest.fixture
def bound_double_reference() -> BoundReference[float]:
    schema = Schema(
        NestedField(field_id=1, name="foo", field_type=DoubleType(), required=False),
        schema_id=1,
        identifier_field_ids=[],
    )
    return BoundReference(schema.find_field(1), schema.accessor_for_field(1))


def test_expr_is_null_to_pyarrow(bound_reference: BoundReference[str]) -> None:
    assert (
        repr(expression_to_pyarrow(BoundIsNull(bound_reference)))
        == "<pyarrow.compute.Expression is_null(foo, {nan_is_null=false})>"
    )


def test_expr_not_null_to_pyarrow(bound_reference: BoundReference[str]) -> None:
    assert repr(expression_to_pyarrow(BoundNotNull(bound_reference))) == "<pyarrow.compute.Expression is_valid(foo)>"


def test_expr_is_nan_to_pyarrow(bound_double_reference: BoundReference[str]) -> None:
    assert repr(expression_to_pyarrow(BoundIsNaN(bound_double_reference))) == "<pyarrow.compute.Expression is_nan(foo)>"


def test_expr_not_nan_to_pyarrow(bound_double_reference: BoundReference[str]) -> None:
    assert repr(expression_to_pyarrow(BoundNotNaN(bound_double_reference))) == "<pyarrow.compute.Expression invert(is_nan(foo))>"


def test_expr_equal_to_pyarrow(bound_reference: BoundReference[str]) -> None:
    assert (
        repr(expression_to_pyarrow(BoundEqualTo(bound_reference, literal("hello"))))
        == '<pyarrow.compute.Expression (foo == "hello")>'
    )


def test_expr_not_equal_to_pyarrow(bound_reference: BoundReference[str]) -> None:
    assert (
        repr(expression_to_pyarrow(BoundNotEqualTo(bound_reference, literal("hello"))))
        == '<pyarrow.compute.Expression (foo != "hello")>'
    )


def test_expr_greater_than_or_equal_equal_to_pyarrow(bound_reference: BoundReference[str]) -> None:
    assert (
        repr(expression_to_pyarrow(BoundGreaterThanOrEqual(bound_reference, literal("hello"))))
        == '<pyarrow.compute.Expression (foo >= "hello")>'
    )


def test_expr_greater_than_to_pyarrow(bound_reference: BoundReference[str]) -> None:
    assert (
        repr(expression_to_pyarrow(BoundGreaterThan(bound_reference, literal("hello"))))
        == '<pyarrow.compute.Expression (foo > "hello")>'
    )


def test_expr_less_than_to_pyarrow(bound_reference: BoundReference[str]) -> None:
    assert (
        repr(expression_to_pyarrow(BoundLessThan(bound_reference, literal("hello"))))
        == '<pyarrow.compute.Expression (foo < "hello")>'
    )


def test_expr_less_than_or_equal_to_pyarrow(bound_reference: BoundReference[str]) -> None:
    assert (
        repr(expression_to_pyarrow(BoundLessThanOrEqual(bound_reference, literal("hello"))))
        == '<pyarrow.compute.Expression (foo <= "hello")>'
    )


def test_expr_in_to_pyarrow(bound_reference: BoundReference[str]) -> None:
    assert repr(expression_to_pyarrow(BoundIn(bound_reference, {literal("hello"), literal("world")}))) in (
        """<pyarrow.compute.Expression is_in(foo, {value_set=large_string:[
  "hello",
  "world"
], null_matching_behavior=MATCH})>""",
        """<pyarrow.compute.Expression is_in(foo, {value_set=large_string:[
  "world",
  "hello"
], null_matching_behavior=MATCH})>""",
    )


def test_expr_not_in_to_pyarrow(bound_reference: BoundReference[str]) -> None:
    assert repr(expression_to_pyarrow(BoundNotIn(bound_reference, {literal("hello"), literal("world")}))) in (
        """<pyarrow.compute.Expression invert(is_in(foo, {value_set=large_string:[
  "hello",
  "world"
], null_matching_behavior=MATCH}))>""",
        """<pyarrow.compute.Expression invert(is_in(foo, {value_set=large_string:[
  "world",
  "hello"
], null_matching_behavior=MATCH}))>""",
    )


def test_expr_starts_with_to_pyarrow(bound_reference: BoundReference[str]) -> None:
    assert (
        repr(expression_to_pyarrow(BoundStartsWith(bound_reference, literal("he"))))
        == '<pyarrow.compute.Expression starts_with(foo, {pattern="he", ignore_case=false})>'
    )


def test_expr_not_starts_with_to_pyarrow(bound_reference: BoundReference[str]) -> None:
    assert (
        repr(expression_to_pyarrow(BoundNotStartsWith(bound_reference, literal("he"))))
        == '<pyarrow.compute.Expression invert(starts_with(foo, {pattern="he", ignore_case=false}))>'
    )


def test_and_to_pyarrow(bound_reference: BoundReference[str]) -> None:
    assert (
        repr(expression_to_pyarrow(And(BoundEqualTo(bound_reference, literal("hello")), BoundIsNull(bound_reference))))
        == '<pyarrow.compute.Expression ((foo == "hello") and is_null(foo, {nan_is_null=false}))>'
    )


def test_or_to_pyarrow(bound_reference: BoundReference[str]) -> None:
    assert (
        repr(expression_to_pyarrow(Or(BoundEqualTo(bound_reference, literal("hello")), BoundIsNull(bound_reference))))
        == '<pyarrow.compute.Expression ((foo == "hello") or is_null(foo, {nan_is_null=false}))>'
    )


def test_not_to_pyarrow(bound_reference: BoundReference[str]) -> None:
    assert (
        repr(expression_to_pyarrow(Not(BoundEqualTo(bound_reference, literal("hello")))))
        == '<pyarrow.compute.Expression invert((foo == "hello"))>'
    )


def test_always_true_to_pyarrow(bound_reference: BoundReference[str]) -> None:
    assert repr(expression_to_pyarrow(AlwaysTrue())) == "<pyarrow.compute.Expression true>"


def test_always_false_to_pyarrow(bound_reference: BoundReference[str]) -> None:
    assert repr(expression_to_pyarrow(AlwaysFalse())) == "<pyarrow.compute.Expression false>"


@pytest.fixture
def schema_int() -> Schema:
    return Schema(NestedField(1, "id", IntegerType(), required=False))


@pytest.fixture
def schema_int_str() -> Schema:
    return Schema(NestedField(1, "id", IntegerType(), required=False), NestedField(2, "data", StringType(), required=False))


@pytest.fixture
def schema_str() -> Schema:
    return Schema(NestedField(2, "data", StringType(), required=False))


@pytest.fixture
def schema_long() -> Schema:
    return Schema(NestedField(3, "id", LongType(), required=False))


@pytest.fixture
def schema_struct() -> Schema:
    return Schema(
        NestedField(
            4,
            "location",
            StructType(
                NestedField(41, "lat", DoubleType()),
                NestedField(42, "long", DoubleType()),
            ),
        )
    )


@pytest.fixture
def schema_list() -> Schema:
    return Schema(
        NestedField(5, "ids", ListType(51, IntegerType(), element_required=False), required=False),
    )


@pytest.fixture
def schema_list_of_structs() -> Schema:
    return Schema(
        NestedField(
            5,
            "locations",
            ListType(
                51,
                StructType(NestedField(511, "lat", DoubleType()), NestedField(512, "long", DoubleType())),
                element_required=False,
            ),
            required=False,
        ),
    )


@pytest.fixture
def schema_map_of_structs() -> Schema:
    return Schema(
        NestedField(
            5,
            "locations",
            MapType(
                key_id=51,
                value_id=52,
                key_type=StringType(),
                value_type=StructType(
                    NestedField(511, "lat", DoubleType(), required=True), NestedField(512, "long", DoubleType(), required=True)
                ),
                element_required=False,
            ),
            required=False,
        ),
    )


@pytest.fixture
def schema_map() -> Schema:
    return Schema(
        NestedField(
            5,
            "properties",
            MapType(
                key_id=51,
                key_type=StringType(),
                value_id=52,
                value_type=StringType(),
                value_required=True,
            ),
            required=False,
        ),
    )


def _write_table_to_file(filepath: str, schema: pa.Schema, table: pa.Table) -> str:
    with pq.ParquetWriter(filepath, schema) as writer:
        writer.write_table(table)
    return filepath


@pytest.fixture
def file_int(schema_int: Schema, tmpdir: str) -> str:
    pyarrow_schema = schema_to_pyarrow(schema_int, metadata={ICEBERG_SCHEMA: bytes(schema_int.model_dump_json(), UTF8)})
    return _write_table_to_file(
        f"file:{tmpdir}/a.parquet", pyarrow_schema, pa.Table.from_arrays([pa.array([0, 1, 2])], schema=pyarrow_schema)
    )


@pytest.fixture
def file_int_str(schema_int_str: Schema, tmpdir: str) -> str:
    pyarrow_schema = schema_to_pyarrow(schema_int_str, metadata={ICEBERG_SCHEMA: bytes(schema_int_str.model_dump_json(), UTF8)})
    return _write_table_to_file(
        f"file:{tmpdir}/a.parquet",
        pyarrow_schema,
        pa.Table.from_arrays([pa.array([0, 1, 2]), pa.array(["0", "1", "2"])], schema=pyarrow_schema),
    )


@pytest.fixture
def file_string(schema_str: Schema, tmpdir: str) -> str:
    pyarrow_schema = schema_to_pyarrow(schema_str, metadata={ICEBERG_SCHEMA: bytes(schema_str.model_dump_json(), UTF8)})
    return _write_table_to_file(
        f"file:{tmpdir}/b.parquet", pyarrow_schema, pa.Table.from_arrays([pa.array(["0", "1", "2"])], schema=pyarrow_schema)
    )


@pytest.fixture
def file_long(schema_long: Schema, tmpdir: str) -> str:
    pyarrow_schema = schema_to_pyarrow(schema_long, metadata={ICEBERG_SCHEMA: bytes(schema_long.model_dump_json(), UTF8)})
    return _write_table_to_file(
        f"file:{tmpdir}/c.parquet", pyarrow_schema, pa.Table.from_arrays([pa.array([0, 1, 2])], schema=pyarrow_schema)
    )


@pytest.fixture
def file_struct(schema_struct: Schema, tmpdir: str) -> str:
    pyarrow_schema = schema_to_pyarrow(schema_struct, metadata={ICEBERG_SCHEMA: bytes(schema_struct.model_dump_json(), UTF8)})
    return _write_table_to_file(
        f"file:{tmpdir}/d.parquet",
        pyarrow_schema,
        pa.Table.from_pylist(
            [
                {"location": {"lat": 52.371807, "long": 4.896029}},
                {"location": {"lat": 52.387386, "long": 4.646219}},
                {"location": {"lat": 52.078663, "long": 4.288788}},
            ],
            schema=pyarrow_schema,
        ),
    )


@pytest.fixture
def file_list(schema_list: Schema, tmpdir: str) -> str:
    pyarrow_schema = schema_to_pyarrow(schema_list, metadata={ICEBERG_SCHEMA: bytes(schema_list.model_dump_json(), UTF8)})
    return _write_table_to_file(
        f"file:{tmpdir}/e.parquet",
        pyarrow_schema,
        pa.Table.from_pylist(
            [
                {"ids": list(range(1, 10))},
                {"ids": list(range(2, 20))},
                {"ids": list(range(3, 30))},
            ],
            schema=pyarrow_schema,
        ),
    )


@pytest.fixture
def file_list_of_structs(schema_list_of_structs: Schema, tmpdir: str) -> str:
    pyarrow_schema = schema_to_pyarrow(
        schema_list_of_structs, metadata={ICEBERG_SCHEMA: bytes(schema_list_of_structs.model_dump_json(), UTF8)}
    )
    return _write_table_to_file(
        f"file:{tmpdir}/e.parquet",
        pyarrow_schema,
        pa.Table.from_pylist(
            [
                {"locations": [{"lat": 52.371807, "long": 4.896029}, {"lat": 52.387386, "long": 4.646219}]},
                {"locations": []},
                {"locations": [{"lat": 52.078663, "long": 4.288788}, {"lat": 52.387386, "long": 4.646219}]},
            ],
            schema=pyarrow_schema,
        ),
    )


@pytest.fixture
def file_map_of_structs(schema_map_of_structs: Schema, tmpdir: str) -> str:
    pyarrow_schema = schema_to_pyarrow(
        schema_map_of_structs, metadata={ICEBERG_SCHEMA: bytes(schema_map_of_structs.model_dump_json(), UTF8)}
    )
    return _write_table_to_file(
        f"file:{tmpdir}/e.parquet",
        pyarrow_schema,
        pa.Table.from_pylist(
            [
                {"locations": {"1": {"lat": 52.371807, "long": 4.896029}, "2": {"lat": 52.387386, "long": 4.646219}}},
                {"locations": {}},
                {"locations": {"3": {"lat": 52.078663, "long": 4.288788}, "4": {"lat": 52.387386, "long": 4.646219}}},
            ],
            schema=pyarrow_schema,
        ),
    )


@pytest.fixture
def file_map(schema_map: Schema, tmpdir: str) -> str:
    pyarrow_schema = schema_to_pyarrow(schema_map, metadata={ICEBERG_SCHEMA: bytes(schema_map.model_dump_json(), UTF8)})
    return _write_table_to_file(
        f"file:{tmpdir}/e.parquet",
        pyarrow_schema,
        pa.Table.from_pylist(
            [
                {"properties": [("a", "b")]},
                {"properties": [("c", "d")]},
                {"properties": [("e", "f"), ("g", "h")]},
            ],
            schema=pyarrow_schema,
        ),
    )


def project(
    schema: Schema, files: List[str], expr: Optional[BooleanExpression] = None, table_schema: Optional[Schema] = None
) -> pa.Table:
    return ArrowScan(
        table_metadata=TableMetadataV2(
            location="file://a/b/",
            last_column_id=1,
            format_version=2,
            schemas=[table_schema or schema],
            partition_specs=[PartitionSpec()],
        ),
        io=PyArrowFileIO(),
        projected_schema=schema,
        row_filter=expr or AlwaysTrue(),
        case_sensitive=True,
    ).to_table(
        tasks=[
            FileScanTask(
                DataFile(
                    content=DataFileContent.DATA,
                    file_path=file,
                    file_format=FileFormat.PARQUET,
                    partition={},
                    record_count=3,
                    file_size_in_bytes=3,
                )
            )
            for file in files
        ]
    )


def test_projection_add_column(file_int: str) -> None:
    schema = Schema(
        # All new IDs
        NestedField(10, "id", IntegerType(), required=False),
        NestedField(20, "list", ListType(21, IntegerType(), element_required=False), required=False),
        NestedField(
            30,
            "map",
            MapType(key_id=31, key_type=IntegerType(), value_id=32, value_type=StringType(), value_required=False),
            required=False,
        ),
        NestedField(
            40,
            "location",
            StructType(
                NestedField(41, "lat", DoubleType(), required=False), NestedField(42, "lon", DoubleType(), required=False)
            ),
            required=False,
        ),
    )
    result_table = project(schema, [file_int])

    for col in result_table.columns:
        assert len(col) == 3

    for actual, expected in zip(result_table.columns[0], [None, None, None]):
        assert actual.as_py() == expected

    for actual, expected in zip(result_table.columns[1], [None, None, None]):
        assert actual.as_py() == expected

    for actual, expected in zip(result_table.columns[2], [None, None, None]):
        assert actual.as_py() == expected

    for actual, expected in zip(result_table.columns[3], [None, None, None]):
        assert actual.as_py() == expected
    assert (
        repr(result_table.schema)
        == """id: int32
list: large_list<element: int32>
  child 0, element: int32
map: map<int32, large_string>
  child 0, entries: struct<key: int32 not null, value: large_string> not null
      child 0, key: int32 not null
      child 1, value: large_string
location: struct<lat: double, lon: double>
  child 0, lat: double
  child 1, lon: double"""
    )


def test_read_list(schema_list: Schema, file_list: str) -> None:
    result_table = project(schema_list, [file_list])

    assert len(result_table.columns[0]) == 3
    for actual, expected in zip(result_table.columns[0], [list(range(1, 10)), list(range(2, 20)), list(range(3, 30))]):
        assert actual.as_py() == expected

    assert (
        repr(result_table.schema)
        == """ids: large_list<element: int32>
  child 0, element: int32"""
    )


def test_read_map(schema_map: Schema, file_map: str) -> None:
    result_table = project(schema_map, [file_map])

    assert len(result_table.columns[0]) == 3
    for actual, expected in zip(result_table.columns[0], [[("a", "b")], [("c", "d")], [("e", "f"), ("g", "h")]]):
        assert actual.as_py() == expected

    assert (
        repr(result_table.schema)
        == """properties: map<string, string>
  child 0, entries: struct<key: string not null, value: string not null> not null
      child 0, key: string not null
      child 1, value: string not null"""
    )


def test_projection_add_column_struct(schema_int: Schema, file_int: str) -> None:
    schema = Schema(
        # A new ID
        NestedField(
            2,
            "id",
            MapType(key_id=3, key_type=IntegerType(), value_id=4, value_type=StringType(), value_required=False),
            required=False,
        )
    )
    result_table = project(schema, [file_int])
    # Everything should be None
    for r in result_table.columns[0]:
        assert r.as_py() is None
    assert (
        repr(result_table.schema)
        == """id: map<int32, large_string>
  child 0, entries: struct<key: int32 not null, value: large_string> not null
      child 0, key: int32 not null
      child 1, value: large_string"""
    )


def test_projection_add_column_struct_required(file_int: str) -> None:
    schema = Schema(
        # A new ID
        NestedField(
            2,
            "other_id",
            IntegerType(),
            required=True,
        )
    )
    with pytest.raises(ResolveError) as exc_info:
        _ = project(schema, [file_int])
    assert "Field is required, and could not be found in the file: 2: other_id: required int" in str(exc_info.value)


def test_projection_rename_column(schema_int: Schema, file_int: str) -> None:
    schema = Schema(
        # Reuses the id 1
        NestedField(1, "other_name", IntegerType(), required=True)
    )
    result_table = project(schema, [file_int])
    assert len(result_table.columns[0]) == 3
    for actual, expected in zip(result_table.columns[0], [0, 1, 2]):
        assert actual.as_py() == expected

    assert repr(result_table.schema) == "other_name: int32 not null"


def test_projection_concat_files(schema_int: Schema, file_int: str) -> None:
    result_table = project(schema_int, [file_int, file_int])

    for actual, expected in zip(result_table.columns[0], [0, 1, 2, 0, 1, 2]):
        assert actual.as_py() == expected
    assert len(result_table.columns[0]) == 6
    assert repr(result_table.schema) == "id: int32"


def test_identity_transform_column_projection(tmp_path: str, catalog: InMemoryCatalog) -> None:
    # Test by adding a non-partitioned data file to a partitioned table, verifying partition value projection from manifest metadata.
    # TODO: Update to use a data file created by writing data to an unpartitioned table once add_files supports field IDs.
    # (context: https://github.com/apache/iceberg-python/pull/1443#discussion_r1901374875)

    schema = Schema(
        NestedField(1, "other_field", StringType(), required=False), NestedField(2, "partition_id", IntegerType(), required=False)
    )

    partition_spec = PartitionSpec(
        PartitionField(2, 1000, IdentityTransform(), "partition_id"),
    )

    catalog.create_namespace("default")
    table = catalog.create_table(
        "default.test_projection_partition",
        schema=schema,
        partition_spec=partition_spec,
        properties={TableProperties.DEFAULT_NAME_MAPPING: create_mapping_from_schema(schema).model_dump_json()},
    )

    file_data = pa.array(["foo", "bar", "baz"], type=pa.string())
    file_loc = f"{tmp_path}/test.parquet"
    pq.write_table(pa.table([file_data], names=["other_field"]), file_loc)

    statistics = data_file_statistics_from_parquet_metadata(
        parquet_metadata=pq.read_metadata(file_loc),
        stats_columns=compute_statistics_plan(table.schema(), table.metadata.properties),
        parquet_column_mapping=parquet_path_to_id_mapping(table.schema()),
    )

    unpartitioned_file = DataFile(
        content=DataFileContent.DATA,
        file_path=file_loc,
        file_format=FileFormat.PARQUET,
        # projected value
        partition=Record(partition_id=1),
        file_size_in_bytes=os.path.getsize(file_loc),
        sort_order_id=None,
        spec_id=table.metadata.default_spec_id,
        equality_ids=None,
        key_metadata=None,
        **statistics.to_serialized_dict(),
    )

    with table.transaction() as transaction:
        with transaction.update_snapshot().overwrite() as update:
            update.append_data_file(unpartitioned_file)

<<<<<<< HEAD
    assert (
        str(table.scan().to_arrow())
        == """pyarrow.Table
other_field: string
partition_id: int64
----
other_field: [["foo"]]
partition_id: [[1]]"""
=======
    schema = pa.schema([("other_field", pa.large_string()), ("partition_id", pa.int64())])
    assert table.scan().to_arrow() == pa.table(
        {
            "other_field": ["foo", "bar", "baz"],
            "partition_id": [1, 1, 1],
        },
        schema=schema,
>>>>>>> 62191eef
    )


def test_identity_transform_columns_projection(tmp_path: str, catalog: InMemoryCatalog) -> None:
    # Test by adding a non-partitioned data file to a multi-partitioned table, verifying partition value projection from manifest metadata.
    # TODO: Update to use a data file created by writing data to an unpartitioned table once add_files supports field IDs.
    # (context: https://github.com/apache/iceberg-python/pull/1443#discussion_r1901374875)
    schema = Schema(
        NestedField(1, "field_1", StringType(), required=False),
        NestedField(2, "field_2", IntegerType(), required=False),
        NestedField(3, "field_3", IntegerType(), required=False),
    )

    partition_spec = PartitionSpec(
        PartitionField(2, 1000, IdentityTransform(), "field_2"),
        PartitionField(3, 1001, IdentityTransform(), "field_3"),
    )

    catalog.create_namespace("default")
    table = catalog.create_table(
        "default.test_projection_partitions",
        schema=schema,
        partition_spec=partition_spec,
        properties={TableProperties.DEFAULT_NAME_MAPPING: create_mapping_from_schema(schema).model_dump_json()},
    )

    file_data = pa.array(["foo"], type=pa.string())
    file_loc = f"{tmp_path}/test.parquet"
    pq.write_table(pa.table([file_data], names=["field_1"]), file_loc)

    statistics = data_file_statistics_from_parquet_metadata(
        parquet_metadata=pq.read_metadata(file_loc),
        stats_columns=compute_statistics_plan(table.schema(), table.metadata.properties),
        parquet_column_mapping=parquet_path_to_id_mapping(table.schema()),
    )

    unpartitioned_file = DataFile(
        content=DataFileContent.DATA,
        file_path=file_loc,
        file_format=FileFormat.PARQUET,
        # projected value
        partition=Record(field_2=2, field_3=3),
        file_size_in_bytes=os.path.getsize(file_loc),
        sort_order_id=None,
        spec_id=table.metadata.default_spec_id,
        equality_ids=None,
        key_metadata=None,
        **statistics.to_serialized_dict(),
    )

    with table.transaction() as transaction:
        with transaction.update_snapshot().overwrite() as update:
            update.append_data_file(unpartitioned_file)

    assert (
        str(table.scan().to_arrow())
        == """pyarrow.Table
field_1: string
field_2: int64
field_3: int64
----
field_1: [["foo"]]
field_2: [[2]]
field_3: [[3]]"""
    )


@pytest.fixture
def catalog() -> InMemoryCatalog:
    return InMemoryCatalog("test.in_memory.catalog", **{"test.key": "test.value"})


def test_projection_filter(schema_int: Schema, file_int: str) -> None:
    result_table = project(schema_int, [file_int], GreaterThan("id", 4))
    assert len(result_table.columns[0]) == 0
    assert repr(result_table.schema) == """id: int32"""


def test_projection_filter_renamed_column(file_int: str) -> None:
    schema = Schema(
        # Reuses the id 1
        NestedField(1, "other_id", IntegerType(), required=True)
    )
    result_table = project(schema, [file_int], GreaterThan("other_id", 1))
    assert len(result_table.columns[0]) == 1
    assert repr(result_table.schema) == "other_id: int32 not null"


def test_projection_filter_add_column(schema_int: Schema, file_int: str, file_string: str) -> None:
    """We have one file that has the column, and the other one doesn't"""
    result_table = project(schema_int, [file_int, file_string])

    for actual, expected in zip(result_table.columns[0], [0, 1, 2, None, None, None]):
        assert actual.as_py() == expected
    assert len(result_table.columns[0]) == 6
    assert repr(result_table.schema) == "id: int32"


def test_projection_filter_add_column_promote(file_int: str) -> None:
    schema_long = Schema(NestedField(1, "id", LongType(), required=True))
    result_table = project(schema_long, [file_int])

    for actual, expected in zip(result_table.columns[0], [0, 1, 2]):
        assert actual.as_py() == expected
    assert len(result_table.columns[0]) == 3
    assert repr(result_table.schema) == "id: int64 not null"


def test_projection_filter_add_column_demote(file_long: str) -> None:
    schema_int = Schema(NestedField(3, "id", IntegerType()))
    with pytest.raises(ResolveError) as exc_info:
        _ = project(schema_int, [file_long])
    assert "Cannot promote long to int" in str(exc_info.value)


def test_projection_nested_struct_subset(file_struct: str) -> None:
    schema = Schema(
        NestedField(
            4,
            "location",
            StructType(
                NestedField(41, "lat", DoubleType(), required=True),
                # long is missing!
            ),
            required=True,
        )
    )

    result_table = project(schema, [file_struct])

    for actual, expected in zip(result_table.columns[0], [52.371807, 52.387386, 52.078663]):
        assert actual.as_py() == {"lat": expected}

    assert len(result_table.columns[0]) == 3
    assert (
        repr(result_table.schema)
        == """location: struct<lat: double not null> not null
  child 0, lat: double not null"""
    )


def test_projection_nested_new_field(file_struct: str) -> None:
    schema = Schema(
        NestedField(
            4,
            "location",
            StructType(
                NestedField(43, "null", DoubleType(), required=False),  # Whoa, this column doesn't exist in the file
            ),
            required=True,
        )
    )

    result_table = project(schema, [file_struct])

    for actual, expected in zip(result_table.columns[0], [None, None, None]):
        assert actual.as_py() == {"null": expected}
    assert len(result_table.columns[0]) == 3
    assert (
        repr(result_table.schema)
        == """location: struct<null: double> not null
  child 0, null: double"""
    )


def test_projection_nested_struct(schema_struct: Schema, file_struct: str) -> None:
    schema = Schema(
        NestedField(
            4,
            "location",
            StructType(
                NestedField(41, "lat", DoubleType(), required=False),
                NestedField(43, "null", DoubleType(), required=False),
                NestedField(42, "long", DoubleType(), required=False),
            ),
            required=True,
        )
    )

    result_table = project(schema, [file_struct])
    for actual, expected in zip(
        result_table.columns[0],
        [
            {"lat": 52.371807, "long": 4.896029, "null": None},
            {"lat": 52.387386, "long": 4.646219, "null": None},
            {"lat": 52.078663, "long": 4.288788, "null": None},
        ],
    ):
        assert actual.as_py() == expected
    assert len(result_table.columns[0]) == 3
    assert (
        repr(result_table.schema)
        == """location: struct<lat: double, null: double, long: double> not null
  child 0, lat: double
  child 1, null: double
  child 2, long: double"""
    )


def test_projection_list_of_structs(schema_list_of_structs: Schema, file_list_of_structs: str) -> None:
    schema = Schema(
        NestedField(
            5,
            "locations",
            ListType(
                51,
                StructType(
                    NestedField(511, "latitude", DoubleType(), required=True),
                    NestedField(512, "longitude", DoubleType(), required=True),
                    NestedField(513, "altitude", DoubleType(), required=False),
                ),
                element_required=False,
            ),
            required=False,
        ),
    )

    result_table = project(schema, [file_list_of_structs])
    assert len(result_table.columns) == 1
    assert len(result_table.columns[0]) == 3
    results = [row.as_py() for row in result_table.columns[0]]
    assert results == [
        [
            {"latitude": 52.371807, "longitude": 4.896029, "altitude": None},
            {"latitude": 52.387386, "longitude": 4.646219, "altitude": None},
        ],
        [],
        [
            {"latitude": 52.078663, "longitude": 4.288788, "altitude": None},
            {"latitude": 52.387386, "longitude": 4.646219, "altitude": None},
        ],
    ]
    assert (
        repr(result_table.schema)
        == """locations: large_list<element: struct<latitude: double not null, longitude: double not null, altitude: double>>
  child 0, element: struct<latitude: double not null, longitude: double not null, altitude: double>
      child 0, latitude: double not null
      child 1, longitude: double not null
      child 2, altitude: double"""
    )


def test_projection_maps_of_structs(schema_map_of_structs: Schema, file_map_of_structs: str) -> None:
    schema = Schema(
        NestedField(
            5,
            "locations",
            MapType(
                key_id=51,
                value_id=52,
                key_type=StringType(),
                value_type=StructType(
                    NestedField(511, "latitude", DoubleType(), required=True),
                    NestedField(512, "longitude", DoubleType(), required=True),
                    NestedField(513, "altitude", DoubleType()),
                ),
                element_required=False,
            ),
            required=False,
        ),
    )

    result_table = project(schema, [file_map_of_structs])
    assert len(result_table.columns) == 1
    assert len(result_table.columns[0]) == 3
    for actual, expected in zip(
        result_table.columns[0],
        [
            [
                ("1", {"latitude": 52.371807, "longitude": 4.896029, "altitude": None}),
                ("2", {"latitude": 52.387386, "longitude": 4.646219, "altitude": None}),
            ],
            [],
            [
                ("3", {"latitude": 52.078663, "longitude": 4.288788, "altitude": None}),
                ("4", {"latitude": 52.387386, "longitude": 4.646219, "altitude": None}),
            ],
        ],
    ):
        assert actual.as_py() == expected
    assert (
        repr(result_table.schema)
        == """locations: map<string, struct<latitude: double not null, longitude: double not null, altitude: double>>
  child 0, entries: struct<key: string not null, value: struct<latitude: double not null, longitude: double not null, altitude: double> not null> not null
      child 0, key: string not null
      child 1, value: struct<latitude: double not null, longitude: double not null, altitude: double> not null
          child 0, latitude: double not null
          child 1, longitude: double not null
          child 2, altitude: double"""
    )


def test_projection_nested_struct_different_parent_id(file_struct: str) -> None:
    schema = Schema(
        NestedField(
            5,  # 😱 this is 4 in the file, this will be fixed when projecting the file schema
            "location",
            StructType(
                NestedField(41, "lat", DoubleType(), required=False), NestedField(42, "long", DoubleType(), required=False)
            ),
            required=False,
        )
    )

    result_table = project(schema, [file_struct])
    for actual, expected in zip(result_table.columns[0], [None, None, None]):
        assert actual.as_py() == expected
    assert len(result_table.columns[0]) == 3
    assert (
        repr(result_table.schema)
        == """location: struct<lat: double, long: double>
  child 0, lat: double
  child 1, long: double"""
    )


def test_projection_filter_on_unprojected_field(schema_int_str: Schema, file_int_str: str) -> None:
    schema = Schema(NestedField(1, "id", IntegerType(), required=True))

    result_table = project(schema, [file_int_str], GreaterThan("data", "1"), schema_int_str)

    for actual, expected in zip(
        result_table.columns[0],
        [2],
    ):
        assert actual.as_py() == expected
    assert len(result_table.columns[0]) == 1
    assert repr(result_table.schema) == "id: int32 not null"


def test_projection_filter_on_unknown_field(schema_int_str: Schema, file_int_str: str) -> None:
    schema = Schema(NestedField(1, "id", IntegerType()))

    with pytest.raises(ValueError) as exc_info:
        _ = project(schema, [file_int_str], GreaterThan("unknown_field", "1"), schema_int_str)

    assert "Could not find field with name unknown_field, case_sensitive=True" in str(exc_info.value)


@pytest.fixture
def deletes_file(tmp_path: str, example_task: FileScanTask) -> str:
    path = example_task.file.file_path
    table = pa.table({"file_path": [path, path, path], "pos": [1, 3, 5]})

    deletes_file_path = f"{tmp_path}/deletes.parquet"
    pq.write_table(table, deletes_file_path)

    return deletes_file_path


def test_read_deletes(deletes_file: str, example_task: FileScanTask) -> None:
    deletes = _read_deletes(LocalFileSystem(), DataFile(file_path=deletes_file, file_format=FileFormat.PARQUET))
    assert set(deletes.keys()) == {example_task.file.file_path}
    assert list(deletes.values())[0] == pa.chunked_array([[1, 3, 5]])


def test_delete(deletes_file: str, example_task: FileScanTask, table_schema_simple: Schema) -> None:
    metadata_location = "file://a/b/c.json"
    example_task_with_delete = FileScanTask(
        data_file=example_task.file,
        delete_files={DataFile(content=DataFileContent.POSITION_DELETES, file_path=deletes_file, file_format=FileFormat.PARQUET)},
    )
    with_deletes = ArrowScan(
        table_metadata=TableMetadataV2(
            location=metadata_location,
            last_column_id=1,
            format_version=2,
            current_schema_id=1,
            schemas=[table_schema_simple],
            partition_specs=[PartitionSpec()],
        ),
        io=load_file_io(),
        projected_schema=table_schema_simple,
        row_filter=AlwaysTrue(),
    ).to_table(tasks=[example_task_with_delete])

    assert (
        str(with_deletes)
        == """pyarrow.Table
foo: large_string
bar: int32 not null
baz: bool
----
foo: [["a","c"]]
bar: [[1,3]]
baz: [[true,null]]"""
    )


def test_delete_duplicates(deletes_file: str, example_task: FileScanTask, table_schema_simple: Schema) -> None:
    metadata_location = "file://a/b/c.json"
    example_task_with_delete = FileScanTask(
        data_file=example_task.file,
        delete_files={
            DataFile(content=DataFileContent.POSITION_DELETES, file_path=deletes_file, file_format=FileFormat.PARQUET),
            DataFile(content=DataFileContent.POSITION_DELETES, file_path=deletes_file, file_format=FileFormat.PARQUET),
        },
    )

    with_deletes = ArrowScan(
        table_metadata=TableMetadataV2(
            location=metadata_location,
            last_column_id=1,
            format_version=2,
            current_schema_id=1,
            schemas=[table_schema_simple],
            partition_specs=[PartitionSpec()],
        ),
        io=load_file_io(),
        projected_schema=table_schema_simple,
        row_filter=AlwaysTrue(),
    ).to_table(tasks=[example_task_with_delete])

    assert (
        str(with_deletes)
        == """pyarrow.Table
foo: large_string
bar: int32 not null
baz: bool
----
foo: [["a","c"]]
bar: [[1,3]]
baz: [[true,null]]"""
    )


def test_pyarrow_wrap_fsspec(example_task: FileScanTask, table_schema_simple: Schema) -> None:
    metadata_location = "file://a/b/c.json"

    projection = ArrowScan(
        table_metadata=TableMetadataV2(
            location=metadata_location,
            last_column_id=1,
            format_version=2,
            current_schema_id=1,
            schemas=[table_schema_simple],
            partition_specs=[PartitionSpec()],
        ),
        io=load_file_io(properties={"py-io-impl": "pyiceberg.io.fsspec.FsspecFileIO"}, location=metadata_location),
        case_sensitive=True,
        projected_schema=table_schema_simple,
        row_filter=AlwaysTrue(),
    ).to_table(tasks=[example_task])

    assert (
        str(projection)
        == """pyarrow.Table
foo: large_string
bar: int32 not null
baz: bool
----
foo: [["a","b","c"]]
bar: [[1,2,3]]
baz: [[true,false,null]]"""
    )


@pytest.mark.gcs
def test_new_input_file_gcs(pyarrow_fileio_gcs: PyArrowFileIO) -> None:
    """Test creating a new input file from a fsspec file-io"""
    filename = str(uuid4())

    input_file = pyarrow_fileio_gcs.new_input(f"gs://warehouse/{filename}")

    assert isinstance(input_file, PyArrowFile)
    assert input_file.location == f"gs://warehouse/{filename}"


@pytest.mark.gcs
def test_new_output_file_gcs(pyarrow_fileio_gcs: PyArrowFileIO) -> None:
    """Test creating a new output file from an fsspec file-io"""
    filename = str(uuid4())

    output_file = pyarrow_fileio_gcs.new_output(f"gs://warehouse/{filename}")

    assert isinstance(output_file, PyArrowFile)
    assert output_file.location == f"gs://warehouse/{filename}"


@pytest.mark.gcs
@pytest.mark.skip(reason="Open issue on Arrow: https://github.com/apache/arrow/issues/36993")
def test_write_and_read_file_gcs(pyarrow_fileio_gcs: PyArrowFileIO) -> None:
    """Test writing and reading a file using FsspecInputFile and FsspecOutputFile"""
    location = f"gs://warehouse/{uuid4()}.txt"
    output_file = pyarrow_fileio_gcs.new_output(location=location)
    with output_file.create() as f:
        assert f.write(b"foo") == 3

    assert output_file.exists()

    input_file = pyarrow_fileio_gcs.new_input(location=location)
    with input_file.open() as f:
        assert f.read() == b"foo"

    pyarrow_fileio_gcs.delete(input_file)


@pytest.mark.gcs
def test_getting_length_of_file_gcs(pyarrow_fileio_gcs: PyArrowFileIO) -> None:
    """Test getting the length of an FsspecInputFile and FsspecOutputFile"""
    filename = str(uuid4())

    output_file = pyarrow_fileio_gcs.new_output(location=f"gs://warehouse/{filename}")
    with output_file.create() as f:
        f.write(b"foobar")

    assert len(output_file) == 6

    input_file = pyarrow_fileio_gcs.new_input(location=f"gs://warehouse/{filename}")
    assert len(input_file) == 6

    pyarrow_fileio_gcs.delete(output_file)


@pytest.mark.gcs
@pytest.mark.skip(reason="Open issue on Arrow: https://github.com/apache/arrow/issues/36993")
def test_file_tell_gcs(pyarrow_fileio_gcs: PyArrowFileIO) -> None:
    location = f"gs://warehouse/{uuid4()}"

    output_file = pyarrow_fileio_gcs.new_output(location=location)
    with output_file.create() as write_file:
        write_file.write(b"foobar")

    input_file = pyarrow_fileio_gcs.new_input(location=location)
    with input_file.open() as f:
        f.seek(0)
        assert f.tell() == 0
        f.seek(1)
        assert f.tell() == 1
        f.seek(3)
        assert f.tell() == 3
        f.seek(0)
        assert f.tell() == 0


@pytest.mark.gcs
@pytest.mark.skip(reason="Open issue on Arrow: https://github.com/apache/arrow/issues/36993")
def test_read_specified_bytes_for_file_gcs(pyarrow_fileio_gcs: PyArrowFileIO) -> None:
    location = f"gs://warehouse/{uuid4()}"

    output_file = pyarrow_fileio_gcs.new_output(location=location)
    with output_file.create() as write_file:
        write_file.write(b"foo")

    input_file = pyarrow_fileio_gcs.new_input(location=location)
    with input_file.open() as f:
        f.seek(0)
        assert b"f" == f.read(1)
        f.seek(0)
        assert b"fo" == f.read(2)
        f.seek(1)
        assert b"o" == f.read(1)
        f.seek(1)
        assert b"oo" == f.read(2)
        f.seek(0)
        assert b"foo" == f.read(999)  # test reading amount larger than entire content length

    pyarrow_fileio_gcs.delete(input_file)


@pytest.mark.gcs
@pytest.mark.skip(reason="Open issue on Arrow: https://github.com/apache/arrow/issues/36993")
def test_raise_on_opening_file_not_found_gcs(pyarrow_fileio_gcs: PyArrowFileIO) -> None:
    """Test that an fsspec input file raises appropriately when the gcs file is not found"""

    filename = str(uuid4())
    input_file = pyarrow_fileio_gcs.new_input(location=f"gs://warehouse/{filename}")
    with pytest.raises(FileNotFoundError) as exc_info:
        input_file.open().read()

    assert filename in str(exc_info.value)


@pytest.mark.gcs
def test_checking_if_a_file_exists_gcs(pyarrow_fileio_gcs: PyArrowFileIO) -> None:
    """Test checking if a file exists"""
    non_existent_file = pyarrow_fileio_gcs.new_input(location="gs://warehouse/does-not-exist.txt")
    assert not non_existent_file.exists()

    location = f"gs://warehouse/{uuid4()}"
    output_file = pyarrow_fileio_gcs.new_output(location=location)
    assert not output_file.exists()
    with output_file.create() as f:
        f.write(b"foo")

    existing_input_file = pyarrow_fileio_gcs.new_input(location=location)
    assert existing_input_file.exists()

    existing_output_file = pyarrow_fileio_gcs.new_output(location=location)
    assert existing_output_file.exists()

    pyarrow_fileio_gcs.delete(existing_output_file)


@pytest.mark.gcs
@pytest.mark.skip(reason="Open issue on Arrow: https://github.com/apache/arrow/issues/36993")
def test_closing_a_file_gcs(pyarrow_fileio_gcs: PyArrowFileIO) -> None:
    """Test closing an output file and input file"""
    filename = str(uuid4())
    output_file = pyarrow_fileio_gcs.new_output(location=f"gs://warehouse/{filename}")
    with output_file.create() as write_file:
        write_file.write(b"foo")
        assert not write_file.closed  # type: ignore
    assert write_file.closed  # type: ignore

    input_file = pyarrow_fileio_gcs.new_input(location=f"gs://warehouse/{filename}")
    with input_file.open() as f:
        assert not f.closed  # type: ignore
    assert f.closed  # type: ignore

    pyarrow_fileio_gcs.delete(f"gs://warehouse/{filename}")


@pytest.mark.gcs
def test_converting_an_outputfile_to_an_inputfile_gcs(pyarrow_fileio_gcs: PyArrowFileIO) -> None:
    """Test converting an output file to an input file"""
    filename = str(uuid4())
    output_file = pyarrow_fileio_gcs.new_output(location=f"gs://warehouse/{filename}")
    input_file = output_file.to_input_file()
    assert input_file.location == output_file.location


@pytest.mark.gcs
@pytest.mark.skip(reason="Open issue on Arrow: https://github.com/apache/arrow/issues/36993")
def test_writing_avro_file_gcs(generated_manifest_entry_file: str, pyarrow_fileio_gcs: PyArrowFileIO) -> None:
    """Test that bytes match when reading a local avro file, writing it using fsspec file-io, and then reading it again"""
    filename = str(uuid4())
    with PyArrowFileIO().new_input(location=generated_manifest_entry_file).open() as f:
        b1 = f.read()
        with pyarrow_fileio_gcs.new_output(location=f"gs://warehouse/{filename}").create() as out_f:
            out_f.write(b1)
        with pyarrow_fileio_gcs.new_input(location=f"gs://warehouse/{filename}").open() as in_f:
            b2 = in_f.read()
            assert b1 == b2  # Check that bytes of read from local avro file match bytes written to s3

    pyarrow_fileio_gcs.delete(f"gs://warehouse/{filename}")


def test_parse_location() -> None:
    def check_results(location: str, expected_schema: str, expected_netloc: str, expected_uri: str) -> None:
        schema, netloc, uri = PyArrowFileIO.parse_location(location)
        assert schema == expected_schema
        assert netloc == expected_netloc
        assert uri == expected_uri

    check_results("hdfs://127.0.0.1:9000/root/foo.txt", "hdfs", "127.0.0.1:9000", "/root/foo.txt")
    check_results("hdfs://127.0.0.1/root/foo.txt", "hdfs", "127.0.0.1", "/root/foo.txt")
    check_results("hdfs://clusterA/root/foo.txt", "hdfs", "clusterA", "/root/foo.txt")

    check_results("/root/foo.txt", "file", "", "/root/foo.txt")
    check_results("/root/tmp/foo.txt", "file", "", "/root/tmp/foo.txt")


def test_make_compatible_name() -> None:
    assert make_compatible_name("label/abc") == "label_x2Fabc"
    assert make_compatible_name("label?abc") == "label_x3Fabc"


@pytest.mark.parametrize(
    "vals, primitive_type, expected_result",
    [
        ([None, 2, 1], IntegerType(), 1),
        ([1, None, 2], IntegerType(), 1),
        ([None, None, None], IntegerType(), None),
        ([None, date(2024, 2, 4), date(2024, 1, 2)], DateType(), date(2024, 1, 2)),
        ([date(2024, 1, 2), None, date(2024, 2, 4)], DateType(), date(2024, 1, 2)),
        ([None, None, None], DateType(), None),
    ],
)
def test_stats_aggregator_update_min(vals: List[Any], primitive_type: PrimitiveType, expected_result: Any) -> None:
    stats = StatsAggregator(primitive_type, _primitive_to_physical(primitive_type))

    for val in vals:
        stats.update_min(val)

    assert stats.current_min == expected_result


@pytest.mark.parametrize(
    "vals, primitive_type, expected_result",
    [
        ([None, 2, 1], IntegerType(), 2),
        ([1, None, 2], IntegerType(), 2),
        ([None, None, None], IntegerType(), None),
        ([None, date(2024, 2, 4), date(2024, 1, 2)], DateType(), date(2024, 2, 4)),
        ([date(2024, 1, 2), None, date(2024, 2, 4)], DateType(), date(2024, 2, 4)),
        ([None, None, None], DateType(), None),
    ],
)
def test_stats_aggregator_update_max(vals: List[Any], primitive_type: PrimitiveType, expected_result: Any) -> None:
    stats = StatsAggregator(primitive_type, _primitive_to_physical(primitive_type))

    for val in vals:
        stats.update_max(val)

    assert stats.current_max == expected_result


def test_bin_pack_arrow_table(arrow_table_with_null: pa.Table) -> None:
    # default packs to 1 bin since the table is small
    bin_packed = bin_pack_arrow_table(
        arrow_table_with_null, target_file_size=TableProperties.WRITE_TARGET_FILE_SIZE_BYTES_DEFAULT
    )
    assert len(list(bin_packed)) == 1

    # as long as table is smaller than default target size, it should pack to 1 bin
    bigger_arrow_tbl = pa.concat_tables([arrow_table_with_null] * 10)
    assert bigger_arrow_tbl.nbytes < TableProperties.WRITE_TARGET_FILE_SIZE_BYTES_DEFAULT
    bin_packed = bin_pack_arrow_table(bigger_arrow_tbl, target_file_size=TableProperties.WRITE_TARGET_FILE_SIZE_BYTES_DEFAULT)
    assert len(list(bin_packed)) == 1

    # unless we override the target size to be smaller
    bin_packed = bin_pack_arrow_table(bigger_arrow_tbl, target_file_size=arrow_table_with_null.nbytes)
    assert len(list(bin_packed)) == 10

    # and will produce half the number of files if we double the target size
    bin_packed = bin_pack_arrow_table(bigger_arrow_tbl, target_file_size=arrow_table_with_null.nbytes * 2)
    assert len(list(bin_packed)) == 5


def test_schema_mismatch_type(table_schema_simple: Schema) -> None:
    other_schema = pa.schema(
        (
            pa.field("foo", pa.string(), nullable=True),
            pa.field("bar", pa.decimal128(18, 6), nullable=False),
            pa.field("baz", pa.bool_(), nullable=True),
        )
    )

    expected = r"""Mismatch in fields:
┏━━━━┳━━━━━━━━━━━━━━━━━━━━━━━━━━┳━━━━━━━━━━━━━━━━━━━━━━━━━━━━━━━━━┓
┃    ┃ Table field              ┃ Dataframe field                 ┃
┡━━━━╇━━━━━━━━━━━━━━━━━━━━━━━━━━╇━━━━━━━━━━━━━━━━━━━━━━━━━━━━━━━━━┩
│ ✅ │ 1: foo: optional string  │ 1: foo: optional string         │
│ ❌ │ 2: bar: required int     │ 2: bar: required decimal\(18, 6\) │
│ ✅ │ 3: baz: optional boolean │ 3: baz: optional boolean        │
└────┴──────────────────────────┴─────────────────────────────────┘
"""

    with pytest.raises(ValueError, match=expected):
        _check_pyarrow_schema_compatible(table_schema_simple, other_schema)


def test_schema_mismatch_nullability(table_schema_simple: Schema) -> None:
    other_schema = pa.schema(
        (
            pa.field("foo", pa.string(), nullable=True),
            pa.field("bar", pa.int32(), nullable=True),
            pa.field("baz", pa.bool_(), nullable=True),
        )
    )

    expected = """Mismatch in fields:
┏━━━━┳━━━━━━━━━━━━━━━━━━━━━━━━━━┳━━━━━━━━━━━━━━━━━━━━━━━━━━┓
┃    ┃ Table field              ┃ Dataframe field          ┃
┡━━━━╇━━━━━━━━━━━━━━━━━━━━━━━━━━╇━━━━━━━━━━━━━━━━━━━━━━━━━━┩
│ ✅ │ 1: foo: optional string  │ 1: foo: optional string  │
│ ❌ │ 2: bar: required int     │ 2: bar: optional int     │
│ ✅ │ 3: baz: optional boolean │ 3: baz: optional boolean │
└────┴──────────────────────────┴──────────────────────────┘
"""

    with pytest.raises(ValueError, match=expected):
        _check_pyarrow_schema_compatible(table_schema_simple, other_schema)


def test_schema_compatible_nullability_diff(table_schema_simple: Schema) -> None:
    other_schema = pa.schema(
        (
            pa.field("foo", pa.string(), nullable=True),
            pa.field("bar", pa.int32(), nullable=False),
            pa.field("baz", pa.bool_(), nullable=False),
        )
    )

    try:
        _check_pyarrow_schema_compatible(table_schema_simple, other_schema)
    except Exception:
        pytest.fail("Unexpected Exception raised when calling `_check_pyarrow_schema_compatible`")


def test_schema_mismatch_missing_field(table_schema_simple: Schema) -> None:
    other_schema = pa.schema(
        (
            pa.field("foo", pa.string(), nullable=True),
            pa.field("baz", pa.bool_(), nullable=True),
        )
    )

    expected = """Mismatch in fields:
┏━━━━┳━━━━━━━━━━━━━━━━━━━━━━━━━━┳━━━━━━━━━━━━━━━━━━━━━━━━━━┓
┃    ┃ Table field              ┃ Dataframe field          ┃
┡━━━━╇━━━━━━━━━━━━━━━━━━━━━━━━━━╇━━━━━━━━━━━━━━━━━━━━━━━━━━┩
│ ✅ │ 1: foo: optional string  │ 1: foo: optional string  │
│ ❌ │ 2: bar: required int     │ Missing                  │
│ ✅ │ 3: baz: optional boolean │ 3: baz: optional boolean │
└────┴──────────────────────────┴──────────────────────────┘
"""

    with pytest.raises(ValueError, match=expected):
        _check_pyarrow_schema_compatible(table_schema_simple, other_schema)


def test_schema_compatible_missing_nullable_field_nested(table_schema_nested: Schema) -> None:
    schema = table_schema_nested.as_arrow()
    schema = schema.remove(6).insert(
        6,
        pa.field(
            "person",
            pa.struct(
                [
                    pa.field("age", pa.int32(), nullable=False),
                ]
            ),
            nullable=True,
        ),
    )
    try:
        _check_pyarrow_schema_compatible(table_schema_nested, schema)
    except Exception:
        pytest.fail("Unexpected Exception raised when calling `_check_pyarrow_schema_compatible`")


def test_schema_mismatch_missing_required_field_nested(table_schema_nested: Schema) -> None:
    other_schema = table_schema_nested.as_arrow()
    other_schema = other_schema.remove(6).insert(
        6,
        pa.field(
            "person",
            pa.struct(
                [
                    pa.field("name", pa.string(), nullable=True),
                ]
            ),
            nullable=True,
        ),
    )
    expected = """Mismatch in fields:
┏━━━━┳━━━━━━━━━━━━━━━━━━━━━━━━━━━━━━━━━━━━┳━━━━━━━━━━━━━━━━━━━━━━━━━━━━━━━━━━━━┓
┃    ┃ Table field                        ┃ Dataframe field                    ┃
┡━━━━╇━━━━━━━━━━━━━━━━━━━━━━━━━━━━━━━━━━━━╇━━━━━━━━━━━━━━━━━━━━━━━━━━━━━━━━━━━━┩
│ ✅ │ 1: foo: optional string            │ 1: foo: optional string            │
│ ✅ │ 2: bar: required int               │ 2: bar: required int               │
│ ✅ │ 3: baz: optional boolean           │ 3: baz: optional boolean           │
│ ✅ │ 4: qux: required list<string>      │ 4: qux: required list<string>      │
│ ✅ │ 5: element: required string        │ 5: element: required string        │
│ ✅ │ 6: quux: required map<string,      │ 6: quux: required map<string,      │
│    │ map<string, int>>                  │ map<string, int>>                  │
│ ✅ │ 7: key: required string            │ 7: key: required string            │
│ ✅ │ 8: value: required map<string,     │ 8: value: required map<string,     │
│    │ int>                               │ int>                               │
│ ✅ │ 9: key: required string            │ 9: key: required string            │
│ ✅ │ 10: value: required int            │ 10: value: required int            │
│ ✅ │ 11: location: required             │ 11: location: required             │
│    │ list<struct<13: latitude: optional │ list<struct<13: latitude: optional │
│    │ float, 14: longitude: optional     │ float, 14: longitude: optional     │
│    │ float>>                            │ float>>                            │
│ ✅ │ 12: element: required struct<13:   │ 12: element: required struct<13:   │
│    │ latitude: optional float, 14:      │ latitude: optional float, 14:      │
│    │ longitude: optional float>         │ longitude: optional float>         │
│ ✅ │ 13: latitude: optional float       │ 13: latitude: optional float       │
│ ✅ │ 14: longitude: optional float      │ 14: longitude: optional float      │
│ ✅ │ 15: person: optional struct<16:    │ 15: person: optional struct<16:    │
│    │ name: optional string, 17: age:    │ name: optional string>             │
│    │ required int>                      │                                    │
│ ✅ │ 16: name: optional string          │ 16: name: optional string          │
│ ❌ │ 17: age: required int              │ Missing                            │
└────┴────────────────────────────────────┴────────────────────────────────────┘
"""

    with pytest.raises(ValueError, match=expected):
        _check_pyarrow_schema_compatible(table_schema_nested, other_schema)


def test_schema_compatible_nested(table_schema_nested: Schema) -> None:
    try:
        _check_pyarrow_schema_compatible(table_schema_nested, table_schema_nested.as_arrow())
    except Exception:
        pytest.fail("Unexpected Exception raised when calling `_check_pyarrow_schema_compatible`")


def test_schema_mismatch_additional_field(table_schema_simple: Schema) -> None:
    other_schema = pa.schema(
        (
            pa.field("foo", pa.string(), nullable=True),
            pa.field("bar", pa.int32(), nullable=False),
            pa.field("baz", pa.bool_(), nullable=True),
            pa.field("new_field", pa.date32(), nullable=True),
        )
    )

    with pytest.raises(
        ValueError, match=r"PyArrow table contains more columns: new_field. Update the schema first \(hint, use union_by_name\)."
    ):
        _check_pyarrow_schema_compatible(table_schema_simple, other_schema)


def test_schema_compatible(table_schema_simple: Schema) -> None:
    try:
        _check_pyarrow_schema_compatible(table_schema_simple, table_schema_simple.as_arrow())
    except Exception:
        pytest.fail("Unexpected Exception raised when calling `_check_pyarrow_schema_compatible`")


def test_schema_projection(table_schema_simple: Schema) -> None:
    # remove optional `baz` field from `table_schema_simple`
    other_schema = pa.schema(
        (
            pa.field("foo", pa.string(), nullable=True),
            pa.field("bar", pa.int32(), nullable=False),
        )
    )
    try:
        _check_pyarrow_schema_compatible(table_schema_simple, other_schema)
    except Exception:
        pytest.fail("Unexpected Exception raised when calling `_check_pyarrow_schema_compatible`")


def test_schema_downcast(table_schema_simple: Schema) -> None:
    # large_string type is compatible with string type
    other_schema = pa.schema(
        (
            pa.field("foo", pa.large_string(), nullable=True),
            pa.field("bar", pa.int32(), nullable=False),
            pa.field("baz", pa.bool_(), nullable=True),
        )
    )

    try:
        _check_pyarrow_schema_compatible(table_schema_simple, other_schema)
    except Exception:
        pytest.fail("Unexpected Exception raised when calling `_check_pyarrow_schema_compatible`")


def test_partition_for_demo() -> None:
    test_pa_schema = pa.schema([("year", pa.int64()), ("n_legs", pa.int64()), ("animal", pa.string())])
    test_schema = Schema(
        NestedField(field_id=1, name="year", field_type=StringType(), required=False),
        NestedField(field_id=2, name="n_legs", field_type=IntegerType(), required=True),
        NestedField(field_id=3, name="animal", field_type=StringType(), required=False),
        schema_id=1,
    )
    test_data = {
        "year": [2020, 2022, 2022, 2022, 2021, 2022, 2022, 2019, 2021],
        "n_legs": [2, 2, 2, 4, 4, 4, 4, 5, 100],
        "animal": ["Flamingo", "Parrot", "Parrot", "Horse", "Dog", "Horse", "Horse", "Brittle stars", "Centipede"],
    }
    arrow_table = pa.Table.from_pydict(test_data, schema=test_pa_schema)
    partition_spec = PartitionSpec(
        PartitionField(source_id=2, field_id=1002, transform=IdentityTransform(), name="n_legs_identity"),
        PartitionField(source_id=1, field_id=1001, transform=IdentityTransform(), name="year_identity"),
    )
    result = _determine_partitions(partition_spec, test_schema, arrow_table)
    assert {table_partition.partition_key.partition for table_partition in result} == {
        Record(n_legs_identity=2, year_identity=2020),
        Record(n_legs_identity=100, year_identity=2021),
        Record(n_legs_identity=4, year_identity=2021),
        Record(n_legs_identity=4, year_identity=2022),
        Record(n_legs_identity=2, year_identity=2022),
        Record(n_legs_identity=5, year_identity=2019),
    }
    assert (
        pa.concat_tables([table_partition.arrow_table_partition for table_partition in result]).num_rows == arrow_table.num_rows
    )


def test_identity_partition_on_multi_columns() -> None:
    test_pa_schema = pa.schema([("born_year", pa.int64()), ("n_legs", pa.int64()), ("animal", pa.string())])
    test_schema = Schema(
        NestedField(field_id=1, name="born_year", field_type=StringType(), required=False),
        NestedField(field_id=2, name="n_legs", field_type=IntegerType(), required=True),
        NestedField(field_id=3, name="animal", field_type=StringType(), required=False),
        schema_id=1,
    )
    # 5 partitions, 6 unique row values, 12 rows
    test_rows = [
        (2021, 4, "Dog"),
        (2022, 4, "Horse"),
        (2022, 4, "Another Horse"),
        (2021, 100, "Centipede"),
        (None, 4, "Kirin"),
        (2021, None, "Fish"),
    ] * 2
    expected = {Record(n_legs_identity=test_rows[i][1], year_identity=test_rows[i][0]) for i in range(len(test_rows))}
    partition_spec = PartitionSpec(
        PartitionField(source_id=2, field_id=1002, transform=IdentityTransform(), name="n_legs_identity"),
        PartitionField(source_id=1, field_id=1001, transform=IdentityTransform(), name="year_identity"),
    )
    import random

    # there are 12! / ((2!)^6) = 7,484,400 permutations, too many to pick all
    for _ in range(1000):
        random.shuffle(test_rows)
        test_data = {
            "born_year": [row[0] for row in test_rows],
            "n_legs": [row[1] for row in test_rows],
            "animal": [row[2] for row in test_rows],
        }
        arrow_table = pa.Table.from_pydict(test_data, schema=test_pa_schema)

        result = _determine_partitions(partition_spec, test_schema, arrow_table)

        assert {table_partition.partition_key.partition for table_partition in result} == expected
        concatenated_arrow_table = pa.concat_tables([table_partition.arrow_table_partition for table_partition in result])
        assert concatenated_arrow_table.num_rows == arrow_table.num_rows
        assert concatenated_arrow_table.sort_by(
            [
                ("born_year", "ascending"),
                ("n_legs", "ascending"),
                ("animal", "ascending"),
            ]
        ) == arrow_table.sort_by([("born_year", "ascending"), ("n_legs", "ascending"), ("animal", "ascending")])


def test__to_requested_schema_timestamps(
    arrow_table_schema_with_all_timestamp_precisions: pa.Schema,
    arrow_table_with_all_timestamp_precisions: pa.Table,
    arrow_table_schema_with_all_microseconds_timestamp_precisions: pa.Schema,
    table_schema_with_all_microseconds_timestamp_precision: Schema,
) -> None:
    requested_schema = table_schema_with_all_microseconds_timestamp_precision
    file_schema = requested_schema
    batch = arrow_table_with_all_timestamp_precisions.to_batches()[0]
    result = _to_requested_schema(requested_schema, file_schema, batch, downcast_ns_timestamp_to_us=True, include_field_ids=False)

    expected = arrow_table_with_all_timestamp_precisions.cast(
        arrow_table_schema_with_all_microseconds_timestamp_precisions, safe=False
    ).to_batches()[0]
    assert result == expected


def test__to_requested_schema_timestamps_without_downcast_raises_exception(
    arrow_table_schema_with_all_timestamp_precisions: pa.Schema,
    arrow_table_with_all_timestamp_precisions: pa.Table,
    arrow_table_schema_with_all_microseconds_timestamp_precisions: pa.Schema,
    table_schema_with_all_microseconds_timestamp_precision: Schema,
) -> None:
    requested_schema = table_schema_with_all_microseconds_timestamp_precision
    file_schema = requested_schema
    batch = arrow_table_with_all_timestamp_precisions.to_batches()[0]
    with pytest.raises(ValueError) as exc_info:
        _to_requested_schema(requested_schema, file_schema, batch, downcast_ns_timestamp_to_us=False, include_field_ids=False)

    assert "Unsupported schema projection from timestamp[ns] to timestamp[us]" in str(exc_info.value)


def test_pyarrow_file_io_fs_by_scheme_cache() -> None:
    # It's better to set up multi-region minio servers for an integration test once `endpoint_url` argument becomes available for `resolve_s3_region`
    # Refer to: https://github.com/apache/arrow/issues/43713

    pyarrow_file_io = PyArrowFileIO()
    us_east_1_region = "us-east-1"
    ap_southeast_2_region = "ap-southeast-2"

    with patch("pyarrow.fs.resolve_s3_region") as mock_s3_region_resolver:
        # Call with new argument resolves region automatically
        mock_s3_region_resolver.return_value = us_east_1_region
        filesystem_us = pyarrow_file_io.fs_by_scheme("s3", "us-east-1-bucket")
        assert filesystem_us.region == us_east_1_region
        assert pyarrow_file_io.fs_by_scheme.cache_info().misses == 1  # type: ignore
        assert pyarrow_file_io.fs_by_scheme.cache_info().currsize == 1  # type: ignore

        # Call with different argument also resolves region automatically
        mock_s3_region_resolver.return_value = ap_southeast_2_region
        filesystem_ap_southeast_2 = pyarrow_file_io.fs_by_scheme("s3", "ap-southeast-2-bucket")
        assert filesystem_ap_southeast_2.region == ap_southeast_2_region
        assert pyarrow_file_io.fs_by_scheme.cache_info().misses == 2  # type: ignore
        assert pyarrow_file_io.fs_by_scheme.cache_info().currsize == 2  # type: ignore

        # Call with same argument hits cache
        filesystem_us_cached = pyarrow_file_io.fs_by_scheme("s3", "us-east-1-bucket")
        assert filesystem_us_cached.region == us_east_1_region
        assert pyarrow_file_io.fs_by_scheme.cache_info().hits == 1  # type: ignore

        # Call with same argument hits cache
        filesystem_ap_southeast_2_cached = pyarrow_file_io.fs_by_scheme("s3", "ap-southeast-2-bucket")
        assert filesystem_ap_southeast_2_cached.region == ap_southeast_2_region
        assert pyarrow_file_io.fs_by_scheme.cache_info().hits == 2  # type: ignore


def test_pyarrow_io_new_input_multi_region(caplog: Any) -> None:
    # It's better to set up multi-region minio servers for an integration test once `endpoint_url` argument becomes available for `resolve_s3_region`
    # Refer to: https://github.com/apache/arrow/issues/43713
    user_provided_region = "ap-southeast-1"
    bucket_regions = [
        ("us-east-2-bucket", "us-east-2"),
        ("ap-southeast-2-bucket", "ap-southeast-2"),
    ]

    def _s3_region_map(bucket: str) -> str:
        for bucket_region in bucket_regions:
            if bucket_region[0] == bucket:
                return bucket_region[1]
        raise OSError("Unknown bucket")

    # For a pyarrow io instance with configured default s3 region
    pyarrow_file_io = PyArrowFileIO({"s3.region": user_provided_region, "s3.resolve-region": "true"})
    with patch("pyarrow.fs.resolve_s3_region") as mock_s3_region_resolver:
        mock_s3_region_resolver.side_effect = _s3_region_map

        # The region is set to provided region if bucket region cannot be resolved
        with caplog.at_level(logging.WARNING):
            assert pyarrow_file_io.new_input("s3://non-exist-bucket/path/to/file")._filesystem.region == user_provided_region
        assert "Unable to resolve region for bucket non-exist-bucket" in caplog.text

        for bucket_region in bucket_regions:
            # For s3 scheme, region is overwritten by resolved bucket region if different from user provided region
            with caplog.at_level(logging.WARNING):
                assert pyarrow_file_io.new_input(f"s3://{bucket_region[0]}/path/to/file")._filesystem.region == bucket_region[1]
            assert (
                f"PyArrow FileIO overriding S3 bucket region for bucket {bucket_region[0]}: "
                f"provided region {user_provided_region}, actual region {bucket_region[1]}" in caplog.text
            )

            # For oss scheme, user provided region is used instead
            assert pyarrow_file_io.new_input(f"oss://{bucket_region[0]}/path/to/file")._filesystem.region == user_provided_region


def test_pyarrow_io_multi_fs() -> None:
    pyarrow_file_io = PyArrowFileIO({"s3.region": "ap-southeast-1"})

    with patch("pyarrow.fs.resolve_s3_region") as mock_s3_region_resolver:
        mock_s3_region_resolver.return_value = None

        # The PyArrowFileIO instance resolves s3 file input to S3FileSystem
        assert isinstance(pyarrow_file_io.new_input("s3://bucket/path/to/file")._filesystem, S3FileSystem)

        # Same PyArrowFileIO instance resolves local file input to LocalFileSystem
        assert isinstance(pyarrow_file_io.new_input("file:///path/to/file")._filesystem, LocalFileSystem)<|MERGE_RESOLUTION|>--- conflicted
+++ resolved
@@ -1181,16 +1181,6 @@
         with transaction.update_snapshot().overwrite() as update:
             update.append_data_file(unpartitioned_file)
 
-<<<<<<< HEAD
-    assert (
-        str(table.scan().to_arrow())
-        == """pyarrow.Table
-other_field: string
-partition_id: int64
-----
-other_field: [["foo"]]
-partition_id: [[1]]"""
-=======
     schema = pa.schema([("other_field", pa.large_string()), ("partition_id", pa.int64())])
     assert table.scan().to_arrow() == pa.table(
         {
@@ -1198,7 +1188,6 @@
             "partition_id": [1, 1, 1],
         },
         schema=schema,
->>>>>>> 62191eef
     )
 
 
