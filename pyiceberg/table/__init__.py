# Licensed to the Apache Software Foundation (ASF) under one
# or more contributor license agreements.  See the NOTICE file
# distributed with this work for additional information
# regarding copyright ownership.  The ASF licenses this file
# to you under the Apache License, Version 2.0 (the
# "License"); you may not use this file except in compliance
# with the License.  You may obtain a copy of the License at
#
#   http://www.apache.org/licenses/LICENSE-2.0
#
# Unless required by applicable law or agreed to in writing,
# software distributed under the License is distributed on an
# "AS IS" BASIS, WITHOUT WARRANTIES OR CONDITIONS OF ANY
# KIND, either express or implied.  See the License for the
# specific language governing permissions and limitations
# under the License.
from __future__ import annotations

import itertools
import os
import uuid
import warnings
from abc import ABC, abstractmethod
from dataclasses import dataclass
from functools import cached_property
from itertools import chain
from types import TracebackType
from typing import (
    TYPE_CHECKING,
    Any,
    Callable,
    Dict,
    Iterable,
    Iterator,
    List,
    Optional,
    Set,
    Tuple,
    Type,
    TypeVar,
    Union,
)

from pydantic import Field
from sortedcontainers import SortedList

import pyiceberg.expressions.parser as parser
from pyiceberg.expressions import (
    AlwaysFalse,
    AlwaysTrue,
    And,
    BooleanExpression,
    EqualTo,
    IsNull,
    Or,
    Reference,
)
from pyiceberg.expressions.visitors import (
    ResidualEvaluator,
    _InclusiveMetricsEvaluator,
    bind,
    expression_evaluator,
    inclusive_projection,
    manifest_evaluator,
)
from pyiceberg.io import FileIO, load_file_io
from pyiceberg.manifest import (
    POSITIONAL_DELETE_SCHEMA,
    DataFile,
    DataFileContent,
    ManifestContent,
    ManifestEntry,
    ManifestFile,
)
from pyiceberg.partitioning import (
    PARTITION_FIELD_ID_START,
    UNPARTITIONED_PARTITION_SPEC,
    PartitionKey,
    PartitionSpec,
)
from pyiceberg.schema import Schema
from pyiceberg.table.inspect import InspectTable
from pyiceberg.table.locations import LocationProvider, load_location_provider
from pyiceberg.table.maintenance import MaintenanceTable
from pyiceberg.table.metadata import (
    INITIAL_SEQUENCE_NUMBER,
    TableMetadata,
)
from pyiceberg.table.name_mapping import (
    NameMapping,
)
from pyiceberg.table.refs import MAIN_BRANCH, SnapshotRef
from pyiceberg.table.snapshots import (
    Snapshot,
    SnapshotLogEntry,
)
from pyiceberg.table.sorting import UNSORTED_SORT_ORDER, SortOrder
from pyiceberg.table.update import (
    AddPartitionSpecUpdate,
    AddSchemaUpdate,
    AddSortOrderUpdate,
    AssertCreate,
    AssertRefSnapshotId,
    AssertTableUUID,
    AssignUUIDUpdate,
    RemovePropertiesUpdate,
    SetCurrentSchemaUpdate,
    SetDefaultSortOrderUpdate,
    SetDefaultSpecUpdate,
    SetLocationUpdate,
    SetPropertiesUpdate,
    SetSnapshotRefUpdate,
    TableRequirement,
    TableUpdate,
    UpdatesAndRequirements,
    UpgradeFormatVersionUpdate,
    update_table_metadata,
)
from pyiceberg.table.update.schema import UpdateSchema
from pyiceberg.table.update.snapshot import (
    ManageSnapshots,
    UpdateSnapshot,
    _FastAppendFiles,
)
from pyiceberg.table.update.sorting import UpdateSortOrder
from pyiceberg.table.update.spec import UpdateSpec
from pyiceberg.table.update.statistics import UpdateStatistics
from pyiceberg.transforms import IdentityTransform
from pyiceberg.typedef import (
    EMPTY_DICT,
    IcebergBaseModel,
    IcebergRootModel,
    Identifier,
    KeyDefaultDict,
    Properties,
    Record,
    TableVersion,
)
from pyiceberg.types import (
    strtobool,
)
from pyiceberg.utils.concurrent import ExecutorFactory
from pyiceberg.utils.config import Config
from pyiceberg.utils.properties import property_as_bool

if TYPE_CHECKING:
    import bodo.pandas as bd
    import daft
    import pandas as pd
    import polars as pl
    import pyarrow as pa
    import ray
    from duckdb import DuckDBPyConnection
    from pyiceberg_core.datafusion import IcebergDataFusionTable

    from pyiceberg.catalog import Catalog

ALWAYS_TRUE = AlwaysTrue()
DOWNCAST_NS_TIMESTAMP_TO_US_ON_WRITE = "downcast-ns-timestamp-to-us-on-write"


@dataclass()
class UpsertResult:
    """Summary the upsert operation."""

    rows_updated: int = 0
    rows_inserted: int = 0


class TableProperties:
    PARQUET_ROW_GROUP_SIZE_BYTES = "write.parquet.row-group-size-bytes"
    PARQUET_ROW_GROUP_SIZE_BYTES_DEFAULT = 128 * 1024 * 1024  # 128 MB

    PARQUET_ROW_GROUP_LIMIT = "write.parquet.row-group-limit"
    PARQUET_ROW_GROUP_LIMIT_DEFAULT = 1048576

    PARQUET_PAGE_SIZE_BYTES = "write.parquet.page-size-bytes"
    PARQUET_PAGE_SIZE_BYTES_DEFAULT = 1024 * 1024  # 1 MB

    PARQUET_PAGE_ROW_LIMIT = "write.parquet.page-row-limit"
    PARQUET_PAGE_ROW_LIMIT_DEFAULT = 20000

    PARQUET_DICT_SIZE_BYTES = "write.parquet.dict-size-bytes"
    PARQUET_DICT_SIZE_BYTES_DEFAULT = 2 * 1024 * 1024  # 2 MB

    PARQUET_COMPRESSION = "write.parquet.compression-codec"
    PARQUET_COMPRESSION_DEFAULT = "zstd"

    PARQUET_COMPRESSION_LEVEL = "write.parquet.compression-level"
    PARQUET_COMPRESSION_LEVEL_DEFAULT = None

    PARQUET_BLOOM_FILTER_MAX_BYTES = "write.parquet.bloom-filter-max-bytes"
    PARQUET_BLOOM_FILTER_MAX_BYTES_DEFAULT = 1024 * 1024

    PARQUET_BLOOM_FILTER_COLUMN_ENABLED_PREFIX = "write.parquet.bloom-filter-enabled.column"

    WRITE_TARGET_FILE_SIZE_BYTES = "write.target-file-size-bytes"
    WRITE_TARGET_FILE_SIZE_BYTES_DEFAULT = 512 * 1024 * 1024  # 512 MB

    WRITE_AVRO_COMPRESSION = "write.avro.compression-codec"
    WRITE_AVRO_COMPRESSION_DEFAULT = "gzip"

    WRITE_FORMAT_DEFAULT = "write.format.default"
    WRITE_FORMAT_DEFAULT_DEFAULT = "parquet"

    DEFAULT_WRITE_METRICS_MODE = "write.metadata.metrics.default"
    DEFAULT_WRITE_METRICS_MODE_DEFAULT = "truncate(16)"

    METRICS_MODE_COLUMN_CONF_PREFIX = "write.metadata.metrics.column"

    WRITE_PARTITION_SUMMARY_LIMIT = "write.summary.partition-limit"
    WRITE_PARTITION_SUMMARY_LIMIT_DEFAULT = 0

    WRITE_PY_LOCATION_PROVIDER_IMPL = "write.py-location-provider.impl"

    OBJECT_STORE_ENABLED = "write.object-storage.enabled"
    OBJECT_STORE_ENABLED_DEFAULT = False

    WRITE_OBJECT_STORE_PARTITIONED_PATHS = "write.object-storage.partitioned-paths"
    WRITE_OBJECT_STORE_PARTITIONED_PATHS_DEFAULT = True

    WRITE_DATA_PATH = "write.data.path"

    WRITE_FILE_FORMAT = "write.format.default"
    WRITE_FILE_FORMAT_DEFAULT = "parquet"
    WRITE_METADATA_PATH = "write.metadata.path"

    DELETE_MODE = "write.delete.mode"
    DELETE_MODE_COPY_ON_WRITE = "copy-on-write"
    DELETE_MODE_MERGE_ON_READ = "merge-on-read"
    DELETE_MODE_DEFAULT = DELETE_MODE_COPY_ON_WRITE

    DEFAULT_NAME_MAPPING = "schema.name-mapping.default"
    FORMAT_VERSION = "format-version"
    DEFAULT_FORMAT_VERSION: TableVersion = 2

    MANIFEST_TARGET_SIZE_BYTES = "commit.manifest.target-size-bytes"
    MANIFEST_TARGET_SIZE_BYTES_DEFAULT = 8 * 1024 * 1024  # 8 MB

    MANIFEST_MIN_MERGE_COUNT = "commit.manifest.min-count-to-merge"
    MANIFEST_MIN_MERGE_COUNT_DEFAULT = 100

    MANIFEST_MERGE_ENABLED = "commit.manifest-merge.enabled"
    MANIFEST_MERGE_ENABLED_DEFAULT = False

    METADATA_PREVIOUS_VERSIONS_MAX = "write.metadata.previous-versions-max"
    METADATA_PREVIOUS_VERSIONS_MAX_DEFAULT = 100

    METADATA_DELETE_AFTER_COMMIT_ENABLED = "write.metadata.delete-after-commit.enabled"
    METADATA_DELETE_AFTER_COMMIT_ENABLED_DEFAULT = False

    MAX_SNAPSHOT_AGE_MS = "history.expire.max-snapshot-age-ms"
    MAX_SNAPSHOT_AGE_MS_DEFAULT = 5 * 24 * 60 * 60 * 1000  # 5 days

    MIN_SNAPSHOTS_TO_KEEP = "history.expire.min-snapshots-to-keep"
    MIN_SNAPSHOTS_TO_KEEP_DEFAULT = 1


class Transaction:
    _table: Table
    _autocommit: bool
    _updates: Tuple[TableUpdate, ...]
    _requirements: Tuple[TableRequirement, ...]

    def __init__(self, table: Table, autocommit: bool = False):
        """Open a transaction to stage and commit changes to a table.

        Args:
            table: The table that will be altered.
            autocommit: Option to automatically commit the changes when they are staged.
        """
        self._table = table
        self._autocommit = autocommit
        self._updates = ()
        self._requirements = ()

    @property
    def table_metadata(self) -> TableMetadata:
        return update_table_metadata(self._table.metadata, self._updates)

    def __enter__(self) -> Transaction:
        """Start a transaction to update the table."""
        return self

    def __exit__(
        self, exctype: Optional[Type[BaseException]], excinst: Optional[BaseException], exctb: Optional[TracebackType]
    ) -> None:
        """Close and commit the transaction if no exceptions have been raised."""
        if exctype is None and excinst is None and exctb is None:
            self.commit_transaction()

    def _apply(self, updates: Tuple[TableUpdate, ...], requirements: Tuple[TableRequirement, ...] = ()) -> Transaction:
        """Check if the requirements are met, and applies the updates to the metadata."""
        for requirement in requirements:
            requirement.validate(self.table_metadata)

        self._updates += updates

        # For the requirements, it does not make sense to add a requirement more than once
        # For example, you cannot assert that the current schema has two different IDs
        existing_requirements = {type(requirement) for requirement in self._requirements}
        for new_requirement in requirements:
            if type(new_requirement) not in existing_requirements:
                self._requirements = self._requirements + (new_requirement,)

        if self._autocommit:
            self.commit_transaction()

        return self

    def _scan(self, row_filter: Union[str, BooleanExpression] = ALWAYS_TRUE, case_sensitive: bool = True) -> DataScan:
        """Minimal data scan of the table with the current state of the transaction."""
        return DataScan(
            table_metadata=self.table_metadata, io=self._table.io, row_filter=row_filter, case_sensitive=case_sensitive
        )

    def upgrade_table_version(self, format_version: TableVersion) -> Transaction:
        """Set the table to a certain version.

        Args:
            format_version: The newly set version.

        Returns:
            The alter table builder.
        """
        if format_version not in {1, 2}:
            raise ValueError(f"Unsupported table format version: {format_version}")

        if format_version < self.table_metadata.format_version:
            raise ValueError(f"Cannot downgrade v{self.table_metadata.format_version} table to v{format_version}")

        if format_version > self.table_metadata.format_version:
            return self._apply((UpgradeFormatVersionUpdate(format_version=format_version),))

        return self

    def set_properties(self, properties: Properties = EMPTY_DICT, **kwargs: Any) -> Transaction:
        """Set properties.

        When a property is already set, it will be overwritten.

        Args:
            properties: The properties set on the table.
            kwargs: properties can also be pass as kwargs.

        Returns:
            The alter table builder.
        """
        if properties and kwargs:
            raise ValueError("Cannot pass both properties and kwargs")
        updates = properties or kwargs
        return self._apply((SetPropertiesUpdate(updates=updates),))

    def _set_ref_snapshot(
        self,
        snapshot_id: int,
        ref_name: str,
        type: str,
        max_ref_age_ms: Optional[int] = None,
        max_snapshot_age_ms: Optional[int] = None,
        min_snapshots_to_keep: Optional[int] = None,
    ) -> UpdatesAndRequirements:
        """Update a ref to a snapshot.

        Returns:
            The updates and requirements for the set-snapshot-ref staged
        """
        updates = (
            SetSnapshotRefUpdate(
                snapshot_id=snapshot_id,
                ref_name=ref_name,
                type=type,
                max_ref_age_ms=max_ref_age_ms,
                max_snapshot_age_ms=max_snapshot_age_ms,
                min_snapshots_to_keep=min_snapshots_to_keep,
            ),
        )
        requirements = (
            AssertRefSnapshotId(
                snapshot_id=self.table_metadata.refs[ref_name].snapshot_id if ref_name in self.table_metadata.refs else None,
                ref=ref_name,
            ),
        )

        return updates, requirements

    def _build_partition_predicate(self, partition_records: Set[Record]) -> BooleanExpression:
        """Build a filter predicate matching any of the input partition records.

        Args:
            partition_records: A set of partition records to match
        Returns:
            A predicate matching any of the input partition records.
        """
        partition_spec = self.table_metadata.spec()
        schema = self.table_metadata.schema()
        partition_fields = [schema.find_field(field.source_id).name for field in partition_spec.fields]

        expr: BooleanExpression = AlwaysFalse()
        for partition_record in partition_records:
            match_partition_expression: BooleanExpression = AlwaysTrue()

            for pos, partition_field in enumerate(partition_fields):
                predicate = (
                    EqualTo(Reference(partition_field), partition_record[pos])
                    if partition_record[pos] is not None
                    else IsNull(Reference(partition_field))
                )
                match_partition_expression = And(match_partition_expression, predicate)
            expr = Or(expr, match_partition_expression)
        return expr

    def _append_snapshot_producer(
        self, snapshot_properties: Dict[str, str], branch: Optional[str] = MAIN_BRANCH
    ) -> _FastAppendFiles:
        """Determine the append type based on table properties.

        Args:
            snapshot_properties: Custom properties to be added to the snapshot summary
        Returns:
            Either a fast-append or a merge-append snapshot producer.
        """
        manifest_merge_enabled = property_as_bool(
            self.table_metadata.properties,
            TableProperties.MANIFEST_MERGE_ENABLED,
            TableProperties.MANIFEST_MERGE_ENABLED_DEFAULT,
        )
        update_snapshot = self.update_snapshot(snapshot_properties=snapshot_properties, branch=branch)
        return update_snapshot.merge_append() if manifest_merge_enabled else update_snapshot.fast_append()

    def update_schema(self, allow_incompatible_changes: bool = False, case_sensitive: bool = True) -> UpdateSchema:
        """Create a new UpdateSchema to alter the columns of this table.

        Args:
            allow_incompatible_changes: If changes are allowed that might break downstream consumers.
            case_sensitive: If field names are case-sensitive.

        Returns:
            A new UpdateSchema.
        """
        return UpdateSchema(
            self,
            allow_incompatible_changes=allow_incompatible_changes,
            case_sensitive=case_sensitive,
            name_mapping=self.table_metadata.name_mapping(),
        )

    def update_sort_order(self, case_sensitive: bool = True) -> UpdateSortOrder:
        """Create a new UpdateSortOrder to update the sort order of this table.

        Args:
            case_sensitive: If field names are case-sensitive.

        Returns:
            A new UpdateSortOrder.
        """
        return UpdateSortOrder(
            self,
            case_sensitive=case_sensitive,
        )

    def update_snapshot(
        self, snapshot_properties: Dict[str, str] = EMPTY_DICT, branch: Optional[str] = MAIN_BRANCH
    ) -> UpdateSnapshot:
        """Create a new UpdateSnapshot to produce a new snapshot for the table.

        Returns:
            A new UpdateSnapshot
        """
        return UpdateSnapshot(self, io=self._table.io, branch=branch, snapshot_properties=snapshot_properties)

    def update_statistics(self) -> UpdateStatistics:
        """
        Create a new UpdateStatistics to update the statistics of the table.

        Returns:
            A new UpdateStatistics
        """
        return UpdateStatistics(transaction=self)

    def append(self, df: pa.Table, snapshot_properties: Dict[str, str] = EMPTY_DICT, branch: Optional[str] = MAIN_BRANCH) -> None:
        """
        Shorthand API for appending a PyArrow table to a table transaction.

        Args:
            df: The Arrow dataframe that will be appended to overwrite the table
            snapshot_properties: Custom properties to be added to the snapshot summary
            branch: Branch Reference to run the append operation
        """
        try:
            import pyarrow as pa
        except ModuleNotFoundError as e:
            raise ModuleNotFoundError("For writes PyArrow needs to be installed") from e

        from pyiceberg.io.pyarrow import (
            _check_pyarrow_schema_compatible,
            _check_vortex_schema_compatible,
            _dataframe_to_data_files,
        )

        if not isinstance(df, pa.Table):
            raise ValueError(f"Expected PyArrow table, got: {df}")

        downcast_ns_timestamp_to_us = Config().get_bool(DOWNCAST_NS_TIMESTAMP_TO_US_ON_WRITE) or False

        # Optimization: Use fast schema check for Vortex writes
        write_format = self.table_metadata.properties.get(
            TableProperties.WRITE_FORMAT_DEFAULT, TableProperties.WRITE_FORMAT_DEFAULT_DEFAULT
        ).lower()

        if write_format == "vortex":
            # Vortex is more flexible with schema compatibility - use lightweight check
            _check_vortex_schema_compatible(
                self.table_metadata.schema(),
                provided_schema=df.schema,
                downcast_ns_timestamp_to_us=downcast_ns_timestamp_to_us,
            )
        else:
            # Standard PyArrow schema compatibility check for other formats
            _check_pyarrow_schema_compatible(
                self.table_metadata.schema(),
                provided_schema=df.schema,
                downcast_ns_timestamp_to_us=downcast_ns_timestamp_to_us,
                format_version=self.table_metadata.format_version,
            )

        with self._append_snapshot_producer(snapshot_properties, branch=branch) as append_files:
            # skip writing data files if the dataframe is empty
            if df.shape[0] > 0:
                data_files = list(
                    _dataframe_to_data_files(
                        table_metadata=self.table_metadata, write_uuid=append_files.commit_uuid, df=df, io=self._table.io
                    )
                )
                for data_file in data_files:
                    append_files.append_data_file(data_file)

    def dynamic_partition_overwrite(
        self, df: pa.Table, snapshot_properties: Dict[str, str] = EMPTY_DICT, branch: Optional[str] = MAIN_BRANCH
    ) -> None:
        """
        Shorthand for overwriting existing partitions with a PyArrow table.

        The function detects partition values in the provided arrow table using the current
        partition spec, and deletes existing partitions matching these values. Finally, the
        data in the table is appended to the table.

        Args:
            df: The Arrow dataframe that will be used to overwrite the table
            snapshot_properties: Custom properties to be added to the snapshot summary
            branch: Branch Reference to run the dynamic partition overwrite operation
        """
        try:
            import pyarrow as pa
        except ModuleNotFoundError as e:
            raise ModuleNotFoundError("For writes PyArrow needs to be installed") from e

        from pyiceberg.io.pyarrow import _check_pyarrow_schema_compatible, _dataframe_to_data_files

        if not isinstance(df, pa.Table):
            raise ValueError(f"Expected PyArrow table, got: {df}")

        if self.table_metadata.spec().is_unpartitioned():
            raise ValueError("Cannot apply dynamic overwrite on an unpartitioned table.")

        for field in self.table_metadata.spec().fields:
            if not isinstance(field.transform, IdentityTransform):
                raise ValueError(
                    f"For now dynamic overwrite does not support a table with non-identity-transform field in the latest partition spec: {field}"
                )

        downcast_ns_timestamp_to_us = Config().get_bool(DOWNCAST_NS_TIMESTAMP_TO_US_ON_WRITE) or False
        _check_pyarrow_schema_compatible(
            self.table_metadata.schema(),
            provided_schema=df.schema,
            downcast_ns_timestamp_to_us=downcast_ns_timestamp_to_us,
            format_version=self.table_metadata.format_version,
        )

        # If dataframe does not have data, there is no need to overwrite
        if df.shape[0] == 0:
            return

        append_snapshot_commit_uuid = uuid.uuid4()
        data_files: List[DataFile] = list(
            _dataframe_to_data_files(
                table_metadata=self._table.metadata, write_uuid=append_snapshot_commit_uuid, df=df, io=self._table.io
            )
        )

        partitions_to_overwrite = {data_file.partition for data_file in data_files}
        delete_filter = self._build_partition_predicate(partition_records=partitions_to_overwrite)
        self.delete(delete_filter=delete_filter, snapshot_properties=snapshot_properties, branch=branch)

        with self._append_snapshot_producer(snapshot_properties, branch=branch) as append_files:
            append_files.commit_uuid = append_snapshot_commit_uuid
            for data_file in data_files:
                append_files.append_data_file(data_file)

    def overwrite(
        self,
        df: pa.Table,
        overwrite_filter: Union[BooleanExpression, str] = ALWAYS_TRUE,
        snapshot_properties: Dict[str, str] = EMPTY_DICT,
        case_sensitive: bool = True,
        branch: Optional[str] = MAIN_BRANCH,
    ) -> None:
        """
        Shorthand for adding a table overwrite with a PyArrow table to the transaction.

        An overwrite may produce zero or more snapshots based on the operation:

            - DELETE: In case existing Parquet files can be dropped completely.
            - OVERWRITE: In case existing Parquet files need to be rewritten to drop rows that match the overwrite filter.
            - APPEND: In case new data is being inserted into the table.

        Args:
            df: The Arrow dataframe that will be used to overwrite the table
            overwrite_filter: ALWAYS_TRUE when you overwrite all the data,
                              or a boolean expression in case of a partial overwrite
            snapshot_properties: Custom properties to be added to the snapshot summary
            case_sensitive: A bool determine if the provided `overwrite_filter` is case-sensitive
            branch: Branch Reference to run the overwrite operation
        """
        try:
            import pyarrow as pa
        except ModuleNotFoundError as e:
            raise ModuleNotFoundError("For writes PyArrow needs to be installed") from e

        from pyiceberg.io.pyarrow import _check_pyarrow_schema_compatible, _dataframe_to_data_files

        if not isinstance(df, pa.Table):
            raise ValueError(f"Expected PyArrow table, got: {df}")

        downcast_ns_timestamp_to_us = Config().get_bool(DOWNCAST_NS_TIMESTAMP_TO_US_ON_WRITE) or False
        _check_pyarrow_schema_compatible(
            self.table_metadata.schema(),
            provided_schema=df.schema,
            downcast_ns_timestamp_to_us=downcast_ns_timestamp_to_us,
            format_version=self.table_metadata.format_version,
        )

        if overwrite_filter != AlwaysFalse():
            # Only delete when the filter is != AlwaysFalse
            self.delete(
                delete_filter=overwrite_filter,
                case_sensitive=case_sensitive,
                snapshot_properties=snapshot_properties,
                branch=branch,
            )

        with self._append_snapshot_producer(snapshot_properties, branch=branch) as append_files:
            # skip writing data files if the dataframe is empty
            if df.shape[0] > 0:
                data_files = _dataframe_to_data_files(
                    table_metadata=self.table_metadata, write_uuid=append_files.commit_uuid, df=df, io=self._table.io
                )
                for data_file in data_files:
                    append_files.append_data_file(data_file)

    def delete(
        self,
        delete_filter: Union[str, BooleanExpression],
        snapshot_properties: Dict[str, str] = EMPTY_DICT,
        case_sensitive: bool = True,
        branch: Optional[str] = MAIN_BRANCH,
    ) -> None:
        """
        Shorthand for deleting record from a table.

        A delete may produce zero or more snapshots based on the operation:

            - DELETE: In case existing Parquet files can be dropped completely.
            - OVERWRITE: In case existing Parquet files need to be rewritten to drop rows that match the delete filter.

        Args:
            delete_filter: A boolean expression to delete rows from a table
            snapshot_properties: Custom properties to be added to the snapshot summary
            case_sensitive: A bool determine if the provided `delete_filter` is case-sensitive
            branch: Branch Reference to run the delete operation
        """
        from pyiceberg.io.pyarrow import (
            ArrowScan,
            _dataframe_to_data_files,
            _expression_to_complementary_pyarrow,
        )

        if (
            self.table_metadata.properties.get(TableProperties.DELETE_MODE, TableProperties.DELETE_MODE_DEFAULT)
            == TableProperties.DELETE_MODE_MERGE_ON_READ
        ):
            warnings.warn("Merge on read is not yet supported, falling back to copy-on-write")

        if isinstance(delete_filter, str):
            delete_filter = _parse_row_filter(delete_filter)

        with self.update_snapshot(snapshot_properties=snapshot_properties, branch=branch).delete() as delete_snapshot:
            delete_snapshot.delete_by_predicate(delete_filter, case_sensitive)

        # Check if there are any files that require an actual rewrite of a data file
        if delete_snapshot.rewrites_needed is True:
            bound_delete_filter = bind(self.table_metadata.schema(), delete_filter, case_sensitive)
            preserve_row_filter = _expression_to_complementary_pyarrow(bound_delete_filter)

            file_scan = self._scan(row_filter=delete_filter, case_sensitive=case_sensitive)
            if branch is not None:
                file_scan = file_scan.use_ref(branch)
            files = file_scan.plan_files()

            commit_uuid = uuid.uuid4()
            counter = itertools.count(0)

            replaced_files: List[Tuple[DataFile, List[DataFile]]] = []
            # This will load the Parquet file into memory, including:
            #   - Filter out the rows based on the delete filter
            #   - Projecting it to the current schema
            #   - Applying the positional deletes if they are there
            # When writing
            #   - Apply the latest partition-spec
            #   - And sort order when added
            for original_file in files:
                df = ArrowScan(
                    table_metadata=self.table_metadata,
                    io=self._table.io,
                    projected_schema=self.table_metadata.schema(),
                    row_filter=AlwaysTrue(),
                ).to_table(tasks=[original_file])
                filtered_df = df.filter(preserve_row_filter)

                # Only rewrite if there are records being deleted
                if len(filtered_df) == 0:
                    replaced_files.append((original_file.file, []))
                elif len(df) != len(filtered_df):
                    replaced_files.append(
                        (
                            original_file.file,
                            list(
                                _dataframe_to_data_files(
                                    io=self._table.io,
                                    df=filtered_df,
                                    table_metadata=self.table_metadata,
                                    write_uuid=commit_uuid,
                                    counter=counter,
                                )
                            ),
                        )
                    )

            if len(replaced_files) > 0:
                with self.update_snapshot(
                    snapshot_properties=snapshot_properties, branch=branch
                ).overwrite() as overwrite_snapshot:
                    overwrite_snapshot.commit_uuid = commit_uuid
                    for original_data_file, replaced_data_files in replaced_files:
                        overwrite_snapshot.delete_data_file(original_data_file)
                        for replaced_data_file in replaced_data_files:
                            overwrite_snapshot.append_data_file(replaced_data_file)

        if not delete_snapshot.files_affected and not delete_snapshot.rewrites_needed:
            warnings.warn("Delete operation did not match any records")

    def upsert(
        self,
        df: pa.Table,
        join_cols: Optional[List[str]] = None,
        when_matched_update_all: bool = True,
        when_not_matched_insert_all: bool = True,
        case_sensitive: bool = True,
        branch: Optional[str] = MAIN_BRANCH,
    ) -> UpsertResult:
        """Shorthand API for performing an upsert to an iceberg table.

        Args:

            df: The input dataframe to upsert with the table's data.
            join_cols: Columns to join on, if not provided, it will use the identifier-field-ids.
            when_matched_update_all: Bool indicating to update rows that are matched but require an update due to a value in a non-key column changing
            when_not_matched_insert_all: Bool indicating new rows to be inserted that do not match any existing rows in the table
            case_sensitive: Bool indicating if the match should be case-sensitive
            branch: Branch Reference to run the upsert operation

            To learn more about the identifier-field-ids: https://iceberg.apache.org/spec/#identifier-field-ids

                Example Use Cases:
                    Case 1: Both Parameters = True (Full Upsert)
                    Existing row found → Update it
                    New row found → Insert it

                    Case 2: when_matched_update_all = False, when_not_matched_insert_all = True
                    Existing row found → Do nothing (no updates)
                    New row found → Insert it

                    Case 3: when_matched_update_all = True, when_not_matched_insert_all = False
                    Existing row found → Update it
                    New row found → Do nothing (no inserts)

                    Case 4: Both Parameters = False (No Merge Effect)
                    Existing row found → Do nothing
                    New row found → Do nothing
                    (Function effectively does nothing)


        Returns:
            An UpsertResult class (contains details of rows updated and inserted)
        """
        try:
            import pyarrow as pa  # noqa: F401
        except ModuleNotFoundError as e:
            raise ModuleNotFoundError("For writes PyArrow needs to be installed") from e

        from pyiceberg.io.pyarrow import expression_to_pyarrow
        from pyiceberg.table import upsert_util

        if join_cols is None:
            join_cols = []
            for field_id in self.table_metadata.schema().identifier_field_ids:
                col = self.table_metadata.schema().find_column_name(field_id)
                if col is not None:
                    join_cols.append(col)
                else:
                    raise ValueError(f"Field-ID could not be found: {join_cols}")

        if len(join_cols) == 0:
            raise ValueError("Join columns could not be found, please set identifier-field-ids or pass in explicitly.")

        if not when_matched_update_all and not when_not_matched_insert_all:
            raise ValueError("no upsert options selected...exiting")

        if upsert_util.has_duplicate_rows(df, join_cols):
            raise ValueError("Duplicate rows found in source dataset based on the key columns. No upsert executed")

        from pyiceberg.io.pyarrow import _check_pyarrow_schema_compatible

        downcast_ns_timestamp_to_us = Config().get_bool(DOWNCAST_NS_TIMESTAMP_TO_US_ON_WRITE) or False
        _check_pyarrow_schema_compatible(
            self.table_metadata.schema(),
            provided_schema=df.schema,
            downcast_ns_timestamp_to_us=downcast_ns_timestamp_to_us,
            format_version=self.table_metadata.format_version,
        )

        # get list of rows that exist so we don't have to load the entire target table
        matched_predicate = upsert_util.create_match_filter(df, join_cols)

        # We must use Transaction.table_metadata for the scan. This includes all uncommitted - but relevant - changes.

        matched_iceberg_record_batches_scan = DataScan(
            table_metadata=self.table_metadata,
            io=self._table.io,
            row_filter=matched_predicate,
            case_sensitive=case_sensitive,
        )

        if branch in self.table_metadata.refs:
            matched_iceberg_record_batches_scan = matched_iceberg_record_batches_scan.use_ref(branch)

        matched_iceberg_record_batches = matched_iceberg_record_batches_scan.to_arrow_batch_reader()

        batches_to_overwrite = []
        overwrite_predicates = []
        rows_to_insert = df

        for batch in matched_iceberg_record_batches:
            rows = pa.Table.from_batches([batch])

            if when_matched_update_all:
                # function get_rows_to_update is doing a check on non-key columns to see if any of the values have actually changed
                # we don't want to do just a blanket overwrite for matched rows if the actual non-key column data hasn't changed
                # this extra step avoids unnecessary IO and writes
                rows_to_update = upsert_util.get_rows_to_update(df, rows, join_cols)

                if len(rows_to_update) > 0:
                    # build the match predicate filter
                    overwrite_mask_predicate = upsert_util.create_match_filter(rows_to_update, join_cols)

                    batches_to_overwrite.append(rows_to_update)
                    overwrite_predicates.append(overwrite_mask_predicate)

            if when_not_matched_insert_all:
                expr_match = upsert_util.create_match_filter(rows, join_cols)
                expr_match_bound = bind(self.table_metadata.schema(), expr_match, case_sensitive=case_sensitive)
                expr_match_arrow = expression_to_pyarrow(expr_match_bound)

                # Filter rows per batch.
                rows_to_insert = rows_to_insert.filter(~expr_match_arrow)

        update_row_cnt = 0
        insert_row_cnt = 0

        if batches_to_overwrite:
            rows_to_update = pa.concat_tables(batches_to_overwrite)
            update_row_cnt = len(rows_to_update)
            self.overwrite(
                rows_to_update,
                overwrite_filter=Or(*overwrite_predicates) if len(overwrite_predicates) > 1 else overwrite_predicates[0],
                branch=branch,
            )

        if when_not_matched_insert_all:
            insert_row_cnt = len(rows_to_insert)
            if rows_to_insert:
                self.append(rows_to_insert, branch=branch)

        return UpsertResult(rows_updated=update_row_cnt, rows_inserted=insert_row_cnt)

    def add_files(
        self,
        file_paths: List[str],
        snapshot_properties: Dict[str, str] = EMPTY_DICT,
        check_duplicate_files: bool = True,
        branch: Optional[str] = MAIN_BRANCH,
    ) -> None:
        """
        Shorthand API for adding files as data files to the table transaction.

        Args:
            file_paths: The list of full file paths to be added as data files to the table

        Raises:
            FileNotFoundError: If the file does not exist.
            ValueError: Raises a ValueError given file_paths contains duplicate files
            ValueError: Raises a ValueError given file_paths already referenced by table
        """
        if len(file_paths) != len(set(file_paths)):
            raise ValueError("File paths must be unique")

        if check_duplicate_files:
            import pyarrow.compute as pc

            expr = pc.field("file_path").isin(file_paths)
            referenced_files = [file["file_path"] for file in self._table.inspect.data_files().filter(expr).to_pylist()]

            if referenced_files:
                raise ValueError(f"Cannot add files that are already referenced by table, files: {', '.join(referenced_files)}")

        if self.table_metadata.name_mapping() is None:
            self.set_properties(
                **{TableProperties.DEFAULT_NAME_MAPPING: self.table_metadata.schema().name_mapping.model_dump_json()}
            )
<<<<<<< HEAD
        with self._append_snapshot_producer(snapshot_properties, branch=branch) as append_files:
            data_files = _parquet_files_to_data_files(
                table_metadata=self.table_metadata, file_paths=file_paths, io=self._table.io
            )
=======
        with self.update_snapshot(snapshot_properties=snapshot_properties).fast_append() as update_snapshot:
            data_files = _files_to_data_files(table_metadata=self.table_metadata, file_paths=file_paths, io=self._table.io)
>>>>>>> 38809a90
            for data_file in data_files:
                append_files.append_data_file(data_file)

    def _is_valid_object_path(self, path: str) -> bool:
        """
        Validate if a string is a potentially valid object path.

        Args:
            path: The path string to validate.

        Returns:
            True if the path appears to be a valid object path, False otherwise.
        """
        if not isinstance(path, str) or not path.strip():
            return False

        from urllib.parse import urlparse

        parsed = urlparse(path)

        if parsed.scheme:
            # It's a URL-like path (e.g., s3://, gs://, file://)
            return True
        else:
            return False

    def _does_file_exist(self, path: str) -> bool:
        """
        Check if a file exists at the given path using the table's IO.

        Args:
            path: The path to check.

        Returns:
            True if the file exists, False otherwise.
        """
        if not self._is_valid_object_path(path):
            return False

        try:
            with self._table.io.new_input(path).open():
                return True
        except Exception:
            return False

    def get_data_files_from_objects(self, list_of_objects: List[str | pa.Table]) -> List[DataFile]:
        """
        Convert a list of objects (URIs or dataframes) to DataFile objects.

        This feature lets users pass DataFrames directly — skipping file I/O — for cases where data is already in memory.
        However, it may cause confusion: some users might expect files to be auto-written, while others assume pre-written
        files are being referenced. Clear docs or explicit parameters (e.g., write_files=) can help set expectations.

        Args:
            list_of_objects: List of object paths (strings) or PyArrow tables.

        Returns:
            List of DataFile objects.

        Raises:
            ValueError: If an unsupported object type is encountered.
        """
        try:
            import pyarrow as pa
        except ModuleNotFoundError as e:
            raise ModuleNotFoundError("PyArrow is required for this operation. Install it with: pip install pyarrow") from e

        from uuid import uuid4

        from pyiceberg.io.pyarrow import _dataframe_to_data_files

        data_files: List[DataFile] = []
        for obj in list_of_objects:
            if isinstance(obj, str) and self._is_valid_object_path(obj):
                file_paths = [obj]
                data_files.extend(
                    _parquet_files_to_data_files(
                        table_metadata=self.table_metadata,
                        file_paths=file_paths,
                        io=self._table.io,
                    )
                )
            elif isinstance(obj, pa.Table):
                data_files.extend(
                    list(
                        _dataframe_to_data_files(
                            table_metadata=self.table_metadata,
                            write_uuid=uuid4(),
                            df=obj,
                            io=self._table.io,
                        )
                    )
                )
            else:
                raise ValueError(f"Unsupported object type: {type(obj)}. Must be a valid path string or PyArrow Table.")
        return data_files

    def add_data_files(self, data_files: List[DataFile], snapshot_properties: Dict[str, str] = EMPTY_DICT) -> None:
        """
        Shorthand API for adding DataFile objects to the table transaction.

        Args:
            data_files: List of DataFile objects to add.
            snapshot_properties: Custom properties to be added to the snapshot summary.
        """
        if not data_files:
            return  # No files to add

        # Set name mapping if not already set
        if self.table_metadata.name_mapping() is None:
            self.set_properties(
                **{TableProperties.DEFAULT_NAME_MAPPING: self.table_metadata.schema().name_mapping.model_dump_json()}
            )

        with self.update_snapshot(snapshot_properties=snapshot_properties).fast_append() as update_snapshot:
            for data_file in data_files:
                update_snapshot.append_data_file(data_file)

    def update_spec(self) -> UpdateSpec:
        """Create a new UpdateSpec to update the partitioning of the table.

        Returns:
            A new UpdateSpec.
        """
        return UpdateSpec(self)

    def remove_properties(self, *removals: str) -> Transaction:
        """Remove properties.

        Args:
            removals: Properties to be removed.

        Returns:
            The alter table builder.
        """
        return self._apply((RemovePropertiesUpdate(removals=removals),))

    def update_location(self, location: str) -> Transaction:
        """Set the new table location.

        Args:
            location: The new location of the table.

        Returns:
            The alter table builder.
        """
        raise NotImplementedError("Not yet implemented")

    def commit_transaction(self) -> Table:
        """Commit the changes to the catalog.

        Returns:
            The table with the updates applied.
        """
        if len(self._updates) > 0:
            self._requirements += (AssertTableUUID(uuid=self.table_metadata.table_uuid),)
            self._table._do_commit(  # pylint: disable=W0212
                updates=self._updates,
                requirements=self._requirements,
            )

        self._updates = ()
        self._requirements = ()

        return self._table


class CreateTableTransaction(Transaction):
    """A transaction that involves the creation of a new table."""

    def _initial_changes(self, table_metadata: TableMetadata) -> None:
        """Set the initial changes that can reconstruct the initial table metadata when creating the CreateTableTransaction."""
        self._updates += (
            AssignUUIDUpdate(uuid=table_metadata.table_uuid),
            UpgradeFormatVersionUpdate(format_version=table_metadata.format_version),
        )

        schema: Schema = table_metadata.schema()
        self._updates += (
            AddSchemaUpdate(schema_=schema),
            SetCurrentSchemaUpdate(schema_id=-1),
        )

        spec: PartitionSpec = table_metadata.spec()
        if spec.is_unpartitioned():
            self._updates += (AddPartitionSpecUpdate(spec=UNPARTITIONED_PARTITION_SPEC),)
        else:
            self._updates += (AddPartitionSpecUpdate(spec=spec),)
        self._updates += (SetDefaultSpecUpdate(spec_id=-1),)

        sort_order: Optional[SortOrder] = table_metadata.sort_order_by_id(table_metadata.default_sort_order_id)
        if sort_order is None or sort_order.is_unsorted:
            self._updates += (AddSortOrderUpdate(sort_order=UNSORTED_SORT_ORDER),)
        else:
            self._updates += (AddSortOrderUpdate(sort_order=sort_order),)
        self._updates += (SetDefaultSortOrderUpdate(sort_order_id=-1),)

        self._updates += (
            SetLocationUpdate(location=table_metadata.location),
            SetPropertiesUpdate(updates=table_metadata.properties),
        )

    def __init__(self, table: StagedTable):
        super().__init__(table, autocommit=False)
        self._initial_changes(table.metadata)

    def commit_transaction(self) -> Table:
        """Commit the changes to the catalog.

        In the case of a CreateTableTransaction, the only requirement is AssertCreate.
        Returns:
            The table with the updates applied.
        """
        if len(self._updates) > 0:
            self._table._do_commit(  # pylint: disable=W0212
                updates=self._updates,
                requirements=(AssertCreate(),),
            )

        self._updates = ()
        self._requirements = ()

        return self._table


class Namespace(IcebergRootModel[List[str]]):
    """Reference to one or more levels of a namespace."""

    root: List[str] = Field(
        ...,
        description="Reference to one or more levels of a namespace",
    )


class TableIdentifier(IcebergBaseModel):
    """Fully Qualified identifier to a table."""

    namespace: Namespace
    name: str


class CommitTableRequest(IcebergBaseModel):
    """A pydantic BaseModel for a table commit request."""

    identifier: TableIdentifier = Field()
    requirements: Tuple[TableRequirement, ...] = Field(default_factory=tuple)
    updates: Tuple[TableUpdate, ...] = Field(default_factory=tuple)


class CommitTableResponse(IcebergBaseModel):
    """A pydantic BaseModel for a table commit response."""

    metadata: TableMetadata
    metadata_location: str = Field(alias="metadata-location")


class Table:
    """An Iceberg table."""

    _identifier: Identifier = Field()
    metadata: TableMetadata
    metadata_location: str = Field()
    io: FileIO
    catalog: Catalog
    config: Dict[str, str]

    def __init__(
        self,
        identifier: Identifier,
        metadata: TableMetadata,
        metadata_location: str,
        io: FileIO,
        catalog: Catalog,
        config: Dict[str, str] = EMPTY_DICT,
    ) -> None:
        self._identifier = identifier
        self.metadata = metadata
        self.metadata_location = metadata_location
        self.io = io
        self.catalog = catalog
        self.config = config

    def transaction(self) -> Transaction:
        """Create a new transaction object to first stage the changes, and then commit them to the catalog.

        Returns:
            The transaction object
        """
        return Transaction(self)

    @property
    def inspect(self) -> InspectTable:
        """Return the InspectTable object to browse the table metadata.

        Returns:
            InspectTable object based on this Table.
        """
        return InspectTable(self)

    @property
    def maintenance(self) -> MaintenanceTable:
        """Return the MaintenanceTable object for maintenance.

        Returns:
            MaintenanceTable object based on this Table.
        """
        return MaintenanceTable(self)

    def refresh(self) -> Table:
        """Refresh the current table metadata.

        Returns:
            An updated instance of the same Iceberg table
        """
        fresh = self.catalog.load_table(self._identifier)
        self.metadata = fresh.metadata
        self.io = fresh.io
        self.metadata_location = fresh.metadata_location
        return self

    def name(self) -> Identifier:
        """Return the identifier of this table.

        Returns:
            An Identifier tuple of the table name
        """
        return self._identifier

    def scan(
        self,
        row_filter: Union[str, BooleanExpression] = ALWAYS_TRUE,
        selected_fields: Tuple[str, ...] = ("*",),
        case_sensitive: bool = True,
        snapshot_id: Optional[int] = None,
        options: Properties = EMPTY_DICT,
        limit: Optional[int] = None,
    ) -> DataScan:
        """Fetch a DataScan based on the table's current metadata.

            The data scan can be used to project the table's data
            that matches the provided row_filter onto the table's
            current schema.

        Args:
            row_filter:
                A string or BooleanExpression that describes the
                desired rows
            selected_fields:
                A tuple of strings representing the column names
                to return in the output dataframe.
            case_sensitive:
                If True column matching is case sensitive
            snapshot_id:
                Optional Snapshot ID to time travel to. If None,
                scans the table as of the current snapshot ID.
            options:
                Additional Table properties as a dictionary of
                string key value pairs to use for this scan.
            limit:
                An integer representing the number of rows to
                return in the scan result. If None, fetches all
                matching rows.

        Returns:
            A DataScan based on the table's current metadata.
        """
        return DataScan(
            table_metadata=self.metadata,
            io=self.io,
            row_filter=row_filter,
            selected_fields=selected_fields,
            case_sensitive=case_sensitive,
            snapshot_id=snapshot_id,
            options=options,
            limit=limit,
        )

    @property
    def format_version(self) -> TableVersion:
        return self.metadata.format_version

    def schema(self) -> Schema:
        """Return the schema for this table."""
        return next(schema for schema in self.metadata.schemas if schema.schema_id == self.metadata.current_schema_id)

    def schemas(self) -> Dict[int, Schema]:
        """Return a dict of the schema of this table."""
        return {schema.schema_id: schema for schema in self.metadata.schemas}

    def spec(self) -> PartitionSpec:
        """Return the partition spec of this table."""
        return next(spec for spec in self.metadata.partition_specs if spec.spec_id == self.metadata.default_spec_id)

    def specs(self) -> Dict[int, PartitionSpec]:
        """Return a dict the partition specs this table."""
        return {spec.spec_id: spec for spec in self.metadata.partition_specs}

    def sort_order(self) -> SortOrder:
        """Return the sort order of this table."""
        return next(
            sort_order for sort_order in self.metadata.sort_orders if sort_order.order_id == self.metadata.default_sort_order_id
        )

    def sort_orders(self) -> Dict[int, SortOrder]:
        """Return a dict of the sort orders of this table."""
        return {sort_order.order_id: sort_order for sort_order in self.metadata.sort_orders}

    def last_partition_id(self) -> int:
        """Return the highest assigned partition field ID across all specs or 999 if only the unpartitioned spec exists."""
        if self.metadata.last_partition_id:
            return self.metadata.last_partition_id
        return PARTITION_FIELD_ID_START - 1

    @property
    def properties(self) -> Dict[str, str]:
        """Properties of the table."""
        return self.metadata.properties

    def location(self) -> str:
        """Return the table's base location."""
        return self.metadata.location

    def location_provider(self) -> LocationProvider:
        """Return the table's location provider."""
        return load_location_provider(table_location=self.metadata.location, table_properties=self.metadata.properties)

    @property
    def last_sequence_number(self) -> int:
        return self.metadata.last_sequence_number

    def current_snapshot(self) -> Optional[Snapshot]:
        """Get the current snapshot for this table, or None if there is no current snapshot."""
        if self.metadata.current_snapshot_id is not None:
            return self.snapshot_by_id(self.metadata.current_snapshot_id)
        return None

    def snapshots(self) -> List[Snapshot]:
        return self.metadata.snapshots

    def snapshot_by_id(self, snapshot_id: int) -> Optional[Snapshot]:
        """Get the snapshot of this table with the given id, or None if there is no matching snapshot."""
        return self.metadata.snapshot_by_id(snapshot_id)

    def snapshot_by_name(self, name: str) -> Optional[Snapshot]:
        """Return the snapshot referenced by the given name or null if no such reference exists."""
        if ref := self.metadata.refs.get(name):
            return self.snapshot_by_id(ref.snapshot_id)
        return None

    def snapshot_as_of_timestamp(self, timestamp_ms: int, inclusive: bool = True) -> Optional[Snapshot]:
        """Get the snapshot that was current as of or right before the given timestamp, or None if there is no matching snapshot.

        Args:
            timestamp_ms: Find snapshot that was current at/before this timestamp
            inclusive: Includes timestamp_ms in search when True. Excludes timestamp_ms when False
        """
        for log_entry in reversed(self.history()):
            if (inclusive and log_entry.timestamp_ms <= timestamp_ms) or log_entry.timestamp_ms < timestamp_ms:
                return self.snapshot_by_id(log_entry.snapshot_id)
        return None

    def history(self) -> List[SnapshotLogEntry]:
        """Get the snapshot history of this table."""
        return self.metadata.snapshot_log

    def manage_snapshots(self) -> ManageSnapshots:
        """
        Shorthand to run snapshot management operations like create branch, create tag, etc.

        Use table.manage_snapshots().<operation>().commit() to run a specific operation.
        Use table.manage_snapshots().<operation-one>().<operation-two>().commit() to run multiple operations.
        Pending changes are applied on commit.

        We can also use context managers to make more changes. For example,

        with table.manage_snapshots() as ms:
           ms.create_tag(snapshot_id1, "Tag_A").create_tag(snapshot_id2, "Tag_B")
        """
        return ManageSnapshots(transaction=Transaction(self, autocommit=True))

    def update_statistics(self) -> UpdateStatistics:
        """
        Shorthand to run statistics management operations like add statistics and remove statistics.

        Use table.update_statistics().<operation>().commit() to run a specific operation.
        Use table.update_statistics().<operation-one>().<operation-two>().commit() to run multiple operations.

        Pending changes are applied on commit.

        We can also use context managers to make more changes. For example:

        with table.update_statistics() as update:
            update.set_statistics(statistics_file=statistics_file)
            update.remove_statistics(snapshot_id=2)
        """
        return UpdateStatistics(transaction=Transaction(self, autocommit=True))

    def update_schema(self, allow_incompatible_changes: bool = False, case_sensitive: bool = True) -> UpdateSchema:
        """Create a new UpdateSchema to alter the columns of this table.

        Args:
            allow_incompatible_changes: If changes are allowed that might break downstream consumers.
            case_sensitive: If field names are case-sensitive.

        Returns:
            A new UpdateSchema.
        """
        return UpdateSchema(
            transaction=Transaction(self, autocommit=True),
            allow_incompatible_changes=allow_incompatible_changes,
            case_sensitive=case_sensitive,
            name_mapping=self.name_mapping(),
        )

    def update_sort_order(self, case_sensitive: bool = True) -> UpdateSortOrder:
        """Create a new UpdateSortOrder to update the sort order of this table.

        Returns:
            A new UpdateSortOrder.
        """
        return UpdateSortOrder(transaction=Transaction(self, autocommit=True), case_sensitive=case_sensitive)

    def name_mapping(self) -> Optional[NameMapping]:
        """Return the table's field-id NameMapping."""
        return self.metadata.name_mapping()

    def upsert(
        self,
        df: pa.Table,
        join_cols: Optional[List[str]] = None,
        when_matched_update_all: bool = True,
        when_not_matched_insert_all: bool = True,
        case_sensitive: bool = True,
        branch: Optional[str] = MAIN_BRANCH,
    ) -> UpsertResult:
        """Shorthand API for performing an upsert to an iceberg table.

        Args:

            df: The input dataframe to upsert with the table's data.
            join_cols: Columns to join on, if not provided, it will use the identifier-field-ids.
            when_matched_update_all: Bool indicating to update rows that are matched but require an update due to a value in a non-key column changing
            when_not_matched_insert_all: Bool indicating new rows to be inserted that do not match any existing rows in the table
            case_sensitive: Bool indicating if the match should be case-sensitive
            branch: Branch Reference to run the upsert operation

            To learn more about the identifier-field-ids: https://iceberg.apache.org/spec/#identifier-field-ids

                Example Use Cases:
                    Case 1: Both Parameters = True (Full Upsert)
                    Existing row found → Update it
                    New row found → Insert it

                    Case 2: when_matched_update_all = False, when_not_matched_insert_all = True
                    Existing row found → Do nothing (no updates)
                    New row found → Insert it

                    Case 3: when_matched_update_all = True, when_not_matched_insert_all = False
                    Existing row found → Update it
                    New row found → Do nothing (no inserts)

                    Case 4: Both Parameters = False (No Merge Effect)
                    Existing row found → Do nothing
                    New row found → Do nothing
                    (Function effectively does nothing)


        Returns:
            An UpsertResult class (contains details of rows updated and inserted)
        """
        with self.transaction() as tx:
            return tx.upsert(
                df=df,
                join_cols=join_cols,
                when_matched_update_all=when_matched_update_all,
                when_not_matched_insert_all=when_not_matched_insert_all,
                case_sensitive=case_sensitive,
                branch=branch,
            )

    def append(self, df: pa.Table, snapshot_properties: Dict[str, str] = EMPTY_DICT, branch: Optional[str] = MAIN_BRANCH) -> None:
        """
        Shorthand API for appending a PyArrow table to the table.

        Args:
            df: The Arrow dataframe that will be appended to overwrite the table
            snapshot_properties: Custom properties to be added to the snapshot summary
            branch: Branch Reference to run the append operation
        """
        with self.transaction() as tx:
            tx.append(df=df, snapshot_properties=snapshot_properties, branch=branch)

    def dynamic_partition_overwrite(
        self, df: pa.Table, snapshot_properties: Dict[str, str] = EMPTY_DICT, branch: Optional[str] = MAIN_BRANCH
    ) -> None:
        """Shorthand for dynamic overwriting the table with a PyArrow table.

        Old partitions are auto detected and replaced with data files created for input arrow table.
        Args:
            df: The Arrow dataframe that will be used to overwrite the table
            snapshot_properties: Custom properties to be added to the snapshot summary
            branch: Branch Reference to run the dynamic partition overwrite operation
        """
        with self.transaction() as tx:
            tx.dynamic_partition_overwrite(df=df, snapshot_properties=snapshot_properties, branch=branch)

    def overwrite(
        self,
        df: pa.Table,
        overwrite_filter: Union[BooleanExpression, str] = ALWAYS_TRUE,
        snapshot_properties: Dict[str, str] = EMPTY_DICT,
        case_sensitive: bool = True,
        branch: Optional[str] = MAIN_BRANCH,
    ) -> None:
        """
        Shorthand for overwriting the table with a PyArrow table.

        An overwrite may produce zero or more snapshots based on the operation:

            - DELETE: In case existing Parquet files can be dropped completely.
            - OVERWRITE: In case existing Parquet files need to be rewritten to drop rows that match the overwrite filter..
            - APPEND: In case new data is being inserted into the table.

        Args:
            df: The Arrow dataframe that will be used to overwrite the table
            overwrite_filter: ALWAYS_TRUE when you overwrite all the data,
                              or a boolean expression in case of a partial overwrite
            snapshot_properties: Custom properties to be added to the snapshot summary
            case_sensitive: A bool determine if the provided `overwrite_filter` is case-sensitive
            branch: Branch Reference to run the overwrite operation
        """
        with self.transaction() as tx:
            tx.overwrite(
                df=df,
                overwrite_filter=overwrite_filter,
                case_sensitive=case_sensitive,
                snapshot_properties=snapshot_properties,
                branch=branch,
            )

    def delete(
        self,
        delete_filter: Union[BooleanExpression, str] = ALWAYS_TRUE,
        snapshot_properties: Dict[str, str] = EMPTY_DICT,
        case_sensitive: bool = True,
        branch: Optional[str] = MAIN_BRANCH,
    ) -> None:
        """
        Shorthand for deleting rows from the table.

        Args:
            delete_filter: The predicate that used to remove rows
            snapshot_properties: Custom properties to be added to the snapshot summary
            case_sensitive: A bool determine if the provided `delete_filter` is case-sensitive
            branch: Branch Reference to run the delete operation
        """
        with self.transaction() as tx:
            tx.delete(
                delete_filter=delete_filter, case_sensitive=case_sensitive, snapshot_properties=snapshot_properties, branch=branch
            )

    def add_files(
        self,
        file_paths: List[str],
        snapshot_properties: Dict[str, str] = EMPTY_DICT,
        check_duplicate_files: bool = True,
        branch: Optional[str] = MAIN_BRANCH,
    ) -> None:
        """
        Shorthand API for adding files as data files to the table.

        Args:
            file_paths: The list of full file paths to be added as data files to the table

        Raises:
            FileNotFoundError: If the file does not exist.
        """
        with self.transaction() as tx:
            tx.add_files(
                file_paths=file_paths,
                snapshot_properties=snapshot_properties,
                check_duplicate_files=check_duplicate_files,
                branch=branch,
            )

    def update_spec(self, case_sensitive: bool = True) -> UpdateSpec:
        return UpdateSpec(Transaction(self, autocommit=True), case_sensitive=case_sensitive)

    def refs(self) -> Dict[str, SnapshotRef]:
        """Return the snapshot references in the table."""
        return self.metadata.refs

    def _do_commit(self, updates: Tuple[TableUpdate, ...], requirements: Tuple[TableRequirement, ...]) -> None:
        response = self.catalog.commit_table(self, requirements, updates)

        # https://github.com/apache/iceberg/blob/f6faa58/core/src/main/java/org/apache/iceberg/CatalogUtil.java#L527
        # delete old metadata if METADATA_DELETE_AFTER_COMMIT_ENABLED is set to true and uses
        # TableProperties.METADATA_PREVIOUS_VERSIONS_MAX to determine how many previous versions to keep -
        # everything else will be removed.
        try:
            self.catalog._delete_old_metadata(self.io, self.metadata, response.metadata)
        except Exception as e:
            warnings.warn(f"Failed to delete old metadata after commit: {e}")

        self.metadata = response.metadata
        self.metadata_location = response.metadata_location

    def __eq__(self, other: Any) -> bool:
        """Return the equality of two instances of the Table class."""
        return (
            self.name() == other.name() and self.metadata == other.metadata and self.metadata_location == other.metadata_location
            if isinstance(other, Table)
            else False
        )

    def __repr__(self) -> str:
        """Return the string representation of the Table class."""
        table_name = self.catalog.table_name_from(self._identifier)
        schema_str = ",\n  ".join(str(column) for column in self.schema().columns if self.schema())
        partition_str = f"partition by: [{', '.join(field.name for field in self.spec().fields if self.spec())}]"
        sort_order_str = f"sort order: [{', '.join(str(field) for field in self.sort_order().fields if self.sort_order())}]"
        snapshot_str = f"snapshot: {str(self.current_snapshot()) if self.current_snapshot() else 'null'}"
        result_str = f"{table_name}(\n  {schema_str}\n),\n{partition_str},\n{sort_order_str},\n{snapshot_str}"
        return result_str

    def to_daft(self) -> daft.DataFrame:
        """Read a Daft DataFrame lazily from this Iceberg table.

        Returns:
            daft.DataFrame: Unmaterialized Daft Dataframe created from the Iceberg table
        """
        import daft

        return daft.read_iceberg(self)

    def to_bodo(self) -> bd.DataFrame:
        """Read a bodo DataFrame lazily from this Iceberg table.

        Returns:
            bd.DataFrame: Unmaterialized Bodo Dataframe created from the Iceberg table
        """
        import bodo.pandas as bd

        return bd.read_iceberg_table(self)

    def to_polars(self) -> pl.LazyFrame:
        """Lazily read from this Apache Iceberg table.

        Returns:
            pl.LazyFrame: Unmaterialized Polars LazyFrame created from the Iceberg table
        """
        import polars as pl

        return pl.scan_iceberg(self)

    def __datafusion_table_provider__(self) -> "IcebergDataFusionTable":
        """Return the DataFusion table provider PyCapsule interface.

        To support DataFusion features such as push down filtering, this function will return a PyCapsule
        interface that conforms to the FFI Table Provider required by DataFusion. From an end user perspective
        you should not need to call this function directly. Instead you can use ``register_table_provider`` in
        the DataFusion SessionContext.

        Returns:
            A PyCapsule DataFusion TableProvider interface.

        Example:
            ```python
            from datafusion import SessionContext
            from pyiceberg.catalog import load_catalog
            import pyarrow as pa
            catalog = load_catalog("catalog", type="in-memory")
            catalog.create_namespace_if_not_exists("default")
            data = pa.table({"x": [1, 2, 3], "y": [4, 5, 6]})
            iceberg_table = catalog.create_table("default.test", schema=data.schema)
            iceberg_table.append(data)
            ctx = SessionContext()
            ctx.register_table_provider("test", iceberg_table)
            ctx.table("test").show()
            ```
            Results in
            ```
            DataFrame()
            +---+---+
            | x | y |
            +---+---+
            | 1 | 4 |
            | 2 | 5 |
            | 3 | 6 |
            +---+---+
            ```
        """
        from pyiceberg_core.datafusion import IcebergDataFusionTable

        return IcebergDataFusionTable(
            identifier=self.name(),
            metadata_location=self.metadata_location,
            file_io_properties=self.io.properties,
        ).__datafusion_table_provider__()


class StaticTable(Table):
    """Load a table directly from a metadata file (i.e., without using a catalog)."""

    def refresh(self) -> Table:
        """Refresh the current table metadata."""
        raise NotImplementedError("To be implemented")

    @classmethod
    def _metadata_location_from_version_hint(cls, metadata_location: str, properties: Properties = EMPTY_DICT) -> str:
        version_hint_location = os.path.join(metadata_location, "metadata", "version-hint.text")
        io = load_file_io(properties=properties, location=version_hint_location)
        file = io.new_input(version_hint_location)

        with file.open() as stream:
            content = stream.read().decode("utf-8")

        if content.endswith(".metadata.json"):
            return os.path.join(metadata_location, "metadata", content)
        elif content.isnumeric():
            return os.path.join(metadata_location, "metadata", "v%s.metadata.json").format(content)
        else:
            return os.path.join(metadata_location, "metadata", "%s.metadata.json").format(content)

    @classmethod
    def from_metadata(cls, metadata_location: str, properties: Properties = EMPTY_DICT) -> StaticTable:
        if not metadata_location.endswith(".metadata.json"):
            metadata_location = StaticTable._metadata_location_from_version_hint(metadata_location, properties)

        io = load_file_io(properties=properties, location=metadata_location)
        file = io.new_input(metadata_location)

        from pyiceberg.serializers import FromInputFile

        metadata = FromInputFile.table_metadata(file)

        from pyiceberg.catalog.noop import NoopCatalog

        return cls(
            identifier=("static-table", metadata_location),
            metadata_location=metadata_location,
            metadata=metadata,
            io=load_file_io({**properties, **metadata.properties}),
            catalog=NoopCatalog("static-table"),
        )


class StagedTable(Table):
    def refresh(self) -> Table:
        raise ValueError("Cannot refresh a staged table")

    def scan(
        self,
        row_filter: Union[str, BooleanExpression] = ALWAYS_TRUE,
        selected_fields: Tuple[str, ...] = ("*",),
        case_sensitive: bool = True,
        snapshot_id: Optional[int] = None,
        options: Properties = EMPTY_DICT,
        limit: Optional[int] = None,
    ) -> DataScan:
        raise ValueError("Cannot scan a staged table")

    def to_daft(self) -> daft.DataFrame:
        raise ValueError("Cannot convert a staged table to a Daft DataFrame")


def _parse_row_filter(expr: Union[str, BooleanExpression]) -> BooleanExpression:
    """Accept an expression in the form of a BooleanExpression or a string.

    In the case of a string, it will be converted into a unbound BooleanExpression.

    Args:
        expr: Expression as a BooleanExpression or a string.

    Returns: An unbound BooleanExpression.
    """
    return parser.parse(expr) if isinstance(expr, str) else expr


S = TypeVar("S", bound="TableScan", covariant=True)


class TableScan(ABC):
    table_metadata: TableMetadata
    io: FileIO
    row_filter: BooleanExpression
    selected_fields: Tuple[str, ...]
    case_sensitive: bool
    snapshot_id: Optional[int]
    options: Properties
    limit: Optional[int]

    def __init__(
        self,
        table_metadata: TableMetadata,
        io: FileIO,
        row_filter: Union[str, BooleanExpression] = ALWAYS_TRUE,
        selected_fields: Tuple[str, ...] = ("*",),
        case_sensitive: bool = True,
        snapshot_id: Optional[int] = None,
        options: Properties = EMPTY_DICT,
        limit: Optional[int] = None,
    ):
        self.table_metadata = table_metadata
        self.io = io
        self.row_filter = _parse_row_filter(row_filter)
        self.selected_fields = selected_fields
        self.case_sensitive = case_sensitive
        self.snapshot_id = snapshot_id
        self.options = options
        self.limit = limit

    def snapshot(self) -> Optional[Snapshot]:
        if self.snapshot_id:
            return self.table_metadata.snapshot_by_id(self.snapshot_id)
        return self.table_metadata.current_snapshot()

    def projection(self) -> Schema:
        current_schema = self.table_metadata.schema()
        if self.snapshot_id is not None:
            snapshot = self.table_metadata.snapshot_by_id(self.snapshot_id)
            if snapshot is not None:
                if snapshot.schema_id is not None:
                    try:
                        current_schema = next(
                            schema for schema in self.table_metadata.schemas if schema.schema_id == snapshot.schema_id
                        )
                    except StopIteration:
                        warnings.warn(f"Metadata does not contain schema with id: {snapshot.schema_id}")
            else:
                raise ValueError(f"Snapshot not found: {self.snapshot_id}")

        if "*" in self.selected_fields:
            return current_schema

        return current_schema.select(*self.selected_fields, case_sensitive=self.case_sensitive)

    @abstractmethod
    def plan_files(self) -> Iterable[ScanTask]: ...

    @abstractmethod
    def to_arrow(self) -> pa.Table: ...

    @abstractmethod
    def to_pandas(self, **kwargs: Any) -> pd.DataFrame: ...

    @abstractmethod
    def to_polars(self) -> pl.DataFrame: ...

    def update(self: S, **overrides: Any) -> S:
        """Create a copy of this table scan with updated fields."""
        from inspect import signature

        # Extract those attributes that are constructor parameters. We don't use self.__dict__ as the kwargs to the
        # constructors because it may contain additional attributes that are not part of the constructor signature.
        params = signature(type(self).__init__).parameters.keys() - {"self"}  # Skip "self" parameter
        kwargs = {param: getattr(self, param) for param in params}  # Assume parameters are attributes

        return type(self)(**{**kwargs, **overrides})

    def use_ref(self: S, name: str) -> S:
        if self.snapshot_id:
            raise ValueError(f"Cannot override ref, already set snapshot id={self.snapshot_id}")
        if snapshot := self.table_metadata.snapshot_by_name(name):
            return self.update(snapshot_id=snapshot.snapshot_id)

        raise ValueError(f"Cannot scan unknown ref={name}")

    def select(self: S, *field_names: str) -> S:
        if "*" in self.selected_fields:
            return self.update(selected_fields=field_names)
        return self.update(selected_fields=tuple(set(self.selected_fields).intersection(set(field_names))))

    def filter(self: S, expr: Union[str, BooleanExpression]) -> S:
        return self.update(row_filter=And(self.row_filter, _parse_row_filter(expr)))

    def with_case_sensitive(self: S, case_sensitive: bool = True) -> S:
        return self.update(case_sensitive=case_sensitive)

    @abstractmethod
    def count(self) -> int: ...


class ScanTask(ABC):
    pass


@dataclass(init=False)
class FileScanTask(ScanTask):
    """Task representing a data file and its corresponding delete files."""

    file: DataFile
    delete_files: Set[DataFile]
    start: int
    length: int
    residual: BooleanExpression

    def __init__(
        self,
        data_file: DataFile,
        delete_files: Optional[Set[DataFile]] = None,
        start: Optional[int] = None,
        length: Optional[int] = None,
        residual: BooleanExpression = ALWAYS_TRUE,
    ) -> None:
        self.file = data_file
        self.delete_files = delete_files or set()
        self.start = start or 0
        self.length = length or data_file.file_size_in_bytes
        self.residual = residual


def _open_manifest(
    io: FileIO,
    manifest: ManifestFile,
    partition_filter: Callable[[DataFile], bool],
    metrics_evaluator: Callable[[DataFile], bool],
) -> List[ManifestEntry]:
    """Open a manifest file and return matching manifest entries.

    Returns:
        A list of ManifestEntry that matches the provided filters.
    """
    return [
        manifest_entry
        for manifest_entry in manifest.fetch_manifest_entry(io, discard_deleted=True)
        if partition_filter(manifest_entry.data_file) and metrics_evaluator(manifest_entry.data_file)
    ]


def _min_sequence_number(manifests: List[ManifestFile]) -> int:
    try:
        return min(
            manifest.min_sequence_number or INITIAL_SEQUENCE_NUMBER
            for manifest in manifests
            if manifest.content == ManifestContent.DATA
        )
    except ValueError:
        # In case of an empty iterator
        return INITIAL_SEQUENCE_NUMBER


def _match_deletes_to_data_file(data_entry: ManifestEntry, positional_delete_entries: SortedList[ManifestEntry]) -> Set[DataFile]:
    """Check if the delete file is relevant for the data file.

    Using the column metrics to see if the filename is in the lower and upper bound.

    Args:
        data_entry (ManifestEntry): The manifest entry path of the datafile.
        positional_delete_entries (List[ManifestEntry]): All the candidate positional deletes manifest entries.

    Returns:
        A set of files that are relevant for the data file.
    """
    relevant_entries = positional_delete_entries[positional_delete_entries.bisect_right(data_entry) :]

    if len(relevant_entries) > 0:
        evaluator = _InclusiveMetricsEvaluator(POSITIONAL_DELETE_SCHEMA, EqualTo("file_path", data_entry.data_file.file_path))
        return {
            positional_delete_entry.data_file
            for positional_delete_entry in relevant_entries
            if evaluator.eval(positional_delete_entry.data_file)
        }
    else:
        return set()


class DataScan(TableScan):
    def _build_partition_projection(self, spec_id: int) -> BooleanExpression:
        project = inclusive_projection(self.table_metadata.schema(), self.table_metadata.specs()[spec_id], self.case_sensitive)
        return project(self.row_filter)

    @cached_property
    def partition_filters(self) -> KeyDefaultDict[int, BooleanExpression]:
        return KeyDefaultDict(self._build_partition_projection)

    def _build_manifest_evaluator(self, spec_id: int) -> Callable[[ManifestFile], bool]:
        spec = self.table_metadata.specs()[spec_id]
        return manifest_evaluator(spec, self.table_metadata.schema(), self.partition_filters[spec_id], self.case_sensitive)

    def _build_partition_evaluator(self, spec_id: int) -> Callable[[DataFile], bool]:
        spec = self.table_metadata.specs()[spec_id]
        partition_type = spec.partition_type(self.table_metadata.schema())
        partition_schema = Schema(*partition_type.fields)
        partition_expr = self.partition_filters[spec_id]

        # The lambda created here is run in multiple threads.
        # So we avoid creating _EvaluatorExpression methods bound to a single
        # shared instance across multiple threads.
        return lambda data_file: expression_evaluator(partition_schema, partition_expr, self.case_sensitive)(data_file.partition)

    def _build_metrics_evaluator(self) -> Callable[[DataFile], bool]:
        schema = self.table_metadata.schema()
        include_empty_files = strtobool(self.options.get("include_empty_files", "false"))

        # The lambda created here is run in multiple threads.
        # So we avoid creating _InclusiveMetricsEvaluator methods bound to a single
        # shared instance across multiple threads.
        return lambda data_file: _InclusiveMetricsEvaluator(
            schema,
            self.row_filter,
            self.case_sensitive,
            include_empty_files,
        ).eval(data_file)

    def _build_residual_evaluator(self, spec_id: int) -> Callable[[DataFile], ResidualEvaluator]:
        spec = self.table_metadata.specs()[spec_id]

        from pyiceberg.expressions.visitors import residual_evaluator_of

        # The lambda created here is run in multiple threads.
        # So we avoid creating _EvaluatorExpression methods bound to a single
        # shared instance across multiple threads.
        return lambda datafile: (
            residual_evaluator_of(
                spec=spec,
                expr=self.row_filter,
                case_sensitive=self.case_sensitive,
                schema=self.table_metadata.schema(),
            )
        )

    @staticmethod
    def _check_sequence_number(min_sequence_number: int, manifest: ManifestFile) -> bool:
        """Ensure that no manifests are loaded that contain deletes that are older than the data.

        Args:
            min_sequence_number (int): The minimal sequence number.
            manifest (ManifestFile): A ManifestFile that can be either data or deletes.

        Returns:
            Boolean indicating if it is either a data file, or a relevant delete file.
        """
        return manifest.content == ManifestContent.DATA or (
            # Not interested in deletes that are older than the data
            manifest.content == ManifestContent.DELETES
            and (manifest.sequence_number or INITIAL_SEQUENCE_NUMBER) >= min_sequence_number
        )

    def scan_plan_helper(self) -> Iterator[List[ManifestEntry]]:
        """Filter and return manifest entries based on partition and metrics evaluators.

        Returns:
            Iterator of ManifestEntry objects that match the scan's partition filter.
        """
        snapshot = self.snapshot()
        if not snapshot:
            return iter([])

        # step 1: filter manifests using partition summaries
        # the filter depends on the partition spec used to write the manifest file, so create a cache of filters for each spec id

        manifest_evaluators: Dict[int, Callable[[ManifestFile], bool]] = KeyDefaultDict(self._build_manifest_evaluator)

        manifests = [
            manifest_file
            for manifest_file in snapshot.manifests(self.io)
            if manifest_evaluators[manifest_file.partition_spec_id](manifest_file)
        ]

        # step 2: filter the data files in each manifest
        # this filter depends on the partition spec used to write the manifest file

        partition_evaluators: Dict[int, Callable[[DataFile], bool]] = KeyDefaultDict(self._build_partition_evaluator)

        min_sequence_number = _min_sequence_number(manifests)

        executor = ExecutorFactory.get_or_create()

        return executor.map(
            lambda args: _open_manifest(*args),
            [
                (
                    self.io,
                    manifest,
                    partition_evaluators[manifest.partition_spec_id],
                    self._build_metrics_evaluator(),
                )
                for manifest in manifests
                if self._check_sequence_number(min_sequence_number, manifest)
            ],
        )

    def plan_files(self) -> Iterable[FileScanTask]:
        """Plans the relevant files by filtering on the PartitionSpecs.

        Returns:
            List of FileScanTasks that contain both data and delete files.
        """
        data_entries: List[ManifestEntry] = []
        positional_delete_entries = SortedList(key=lambda entry: entry.sequence_number or INITIAL_SEQUENCE_NUMBER)

        residual_evaluators: Dict[int, Callable[[DataFile], ResidualEvaluator]] = KeyDefaultDict(self._build_residual_evaluator)

        for manifest_entry in chain.from_iterable(self.scan_plan_helper()):
            data_file = manifest_entry.data_file
            if data_file.content == DataFileContent.DATA:
                data_entries.append(manifest_entry)
            elif data_file.content == DataFileContent.POSITION_DELETES:
                positional_delete_entries.add(manifest_entry)
            elif data_file.content == DataFileContent.EQUALITY_DELETES:
                raise ValueError("PyIceberg does not yet support equality deletes: https://github.com/apache/iceberg/issues/6568")
            else:
                raise ValueError(f"Unknown DataFileContent ({data_file.content}): {manifest_entry}")

        return [
            FileScanTask(
                data_entry.data_file,
                delete_files=_match_deletes_to_data_file(
                    data_entry,
                    positional_delete_entries,
                ),
                residual=residual_evaluators[data_entry.data_file.spec_id](data_entry.data_file).residual_for(
                    data_entry.data_file.partition
                ),
            )
            for data_entry in data_entries
        ]

    def to_arrow(self) -> pa.Table:
        """Read an Arrow table eagerly from this DataScan.

        All rows will be loaded into memory at once.

        Returns:
            pa.Table: Materialized Arrow Table from the Iceberg table's DataScan
        """
        from pyiceberg.io.pyarrow import ArrowScan

        return ArrowScan(
            self.table_metadata, self.io, self.projection(), self.row_filter, self.case_sensitive, self.limit
        ).to_table(self.plan_files())

    def to_arrow_batch_reader(self) -> pa.RecordBatchReader:
        """Return an Arrow RecordBatchReader from this DataScan.

        For large results, using a RecordBatchReader requires less memory than
        loading an Arrow Table for the same DataScan, because a RecordBatch
        is read one at a time.

        Returns:
            pa.RecordBatchReader: Arrow RecordBatchReader from the Iceberg table's DataScan
                which can be used to read a stream of record batches one by one.
        """
        import pyarrow as pa

        from pyiceberg.io.pyarrow import ArrowScan, schema_to_pyarrow

        target_schema = schema_to_pyarrow(self.projection())
        batches = ArrowScan(
            self.table_metadata, self.io, self.projection(), self.row_filter, self.case_sensitive, self.limit
        ).to_record_batches(self.plan_files())

        return pa.RecordBatchReader.from_batches(
            target_schema,
            batches,
        ).cast(target_schema)

    def to_pandas(self, **kwargs: Any) -> pd.DataFrame:
        """Read a Pandas DataFrame eagerly from this Iceberg table.

        Returns:
            pd.DataFrame: Materialized Pandas Dataframe from the Iceberg table
        """
        return self.to_arrow().to_pandas(**kwargs)

    def to_duckdb(self, table_name: str, connection: Optional[DuckDBPyConnection] = None) -> DuckDBPyConnection:
        """Shorthand for loading the Iceberg Table in DuckDB.

        Returns:
            DuckDBPyConnection: In memory DuckDB connection with the Iceberg table.
        """
        import duckdb

        con = connection or duckdb.connect(database=":memory:")
        con.register(table_name, self.to_arrow())

        return con

    def to_ray(self) -> ray.data.dataset.Dataset:
        """Read a Ray Dataset eagerly from this Iceberg table.

        Returns:
            ray.data.dataset.Dataset: Materialized Ray Dataset from the Iceberg table
        """
        import ray

        return ray.data.from_arrow(self.to_arrow())

    def to_polars(self) -> pl.DataFrame:
        """Read a Polars DataFrame from this Iceberg table.

        Returns:
            pl.DataFrame: Materialized Polars Dataframe from the Iceberg table
        """
        import polars as pl

        result = pl.from_arrow(self.to_arrow())
        if isinstance(result, pl.Series):
            result = result.to_frame()

        return result

    def count(self) -> int:
        from pyiceberg.io.pyarrow import ArrowScan

        # Usage: Calculates the total number of records in a Scan that haven't had positional deletes.
        res = 0
        # every task is a FileScanTask
        tasks = self.plan_files()

        for task in tasks:
            # task.residual is a Boolean Expression if the filter condition is fully satisfied by the
            # partition value and task.delete_files represents that positional delete haven't been merged yet
            # hence those files have to read as a pyarrow table applying the filter and deletes
            if task.residual == AlwaysTrue() and len(task.delete_files) == 0:
                # Every File has a metadata stat that stores the file record count
                res += task.file.record_count
            else:
                arrow_scan = ArrowScan(
                    table_metadata=self.table_metadata,
                    io=self.io,
                    projected_schema=self.projection(),
                    row_filter=self.row_filter,
                    case_sensitive=self.case_sensitive,
                )
                tbl = arrow_scan.to_table([task])
                res += len(tbl)
        return res


@dataclass(frozen=True)
class WriteTask:
    """Task with the parameters for writing a DataFile."""

    write_uuid: uuid.UUID
    task_id: int
    schema: Schema
    record_batches: List[pa.RecordBatch]
    sort_order_id: Optional[int] = None
    partition_key: Optional[PartitionKey] = None

    def generate_data_file_filename(self, extension: str) -> str:
        # Mimics the behavior in the Java API:
        # https://github.com/apache/iceberg/blob/a582968975dd30ff4917fbbe999f1be903efac02/core/src/main/java/org/apache/iceberg/io/OutputFileFactory.java#L92-L101
        return f"00000-{self.task_id}-{self.write_uuid}.{extension}"


def _files_to_data_files(table_metadata: TableMetadata, file_paths: List[str], io: FileIO) -> Iterable[DataFile]:
    """Convert a list of files into DataFiles.

    Returns:
        An iterable that supplies DataFiles that describe the files.
    """
    from pyiceberg.io.pyarrow import parquet_file_to_data_file, vortex_file_to_data_file

    executor = ExecutorFactory.get_or_create()
    futures = []

    for file_path in file_paths:
        # Determine file format based on extension
        if file_path.lower().endswith(".parquet"):
            futures.append(executor.submit(parquet_file_to_data_file, io, table_metadata, file_path))
        elif file_path.lower().endswith(".vortex"):
            futures.append(executor.submit(vortex_file_to_data_file, io, table_metadata, file_path))
        else:
            # Default to Parquet for backwards compatibility
            futures.append(executor.submit(parquet_file_to_data_file, io, table_metadata, file_path))

    return [f.result() for f in futures if f.result()]<|MERGE_RESOLUTION|>--- conflicted
+++ resolved
@@ -937,17 +937,10 @@
             self.set_properties(
                 **{TableProperties.DEFAULT_NAME_MAPPING: self.table_metadata.schema().name_mapping.model_dump_json()}
             )
-<<<<<<< HEAD
-        with self._append_snapshot_producer(snapshot_properties, branch=branch) as append_files:
-            data_files = _parquet_files_to_data_files(
-                table_metadata=self.table_metadata, file_paths=file_paths, io=self._table.io
-            )
-=======
         with self.update_snapshot(snapshot_properties=snapshot_properties).fast_append() as update_snapshot:
             data_files = _files_to_data_files(table_metadata=self.table_metadata, file_paths=file_paths, io=self._table.io)
->>>>>>> 38809a90
             for data_file in data_files:
-                append_files.append_data_file(data_file)
+                update_snapshot.append_data_file(data_file)
 
     def _is_valid_object_path(self, path: str) -> bool:
         """
@@ -1022,7 +1015,7 @@
             if isinstance(obj, str) and self._is_valid_object_path(obj):
                 file_paths = [obj]
                 data_files.extend(
-                    _parquet_files_to_data_files(
+                    _files_to_data_files(
                         table_metadata=self.table_metadata,
                         file_paths=file_paths,
                         io=self._table.io,
